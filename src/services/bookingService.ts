
import type { CreateBookingPayload, CreateBookingResponse, Booking } from '@/lib/types';
import { getApiBaseUrl, authedFetch, getApiAuthHeaders } from '@/lib/apiUtils';

export async function createBooking(payload: CreateBookingPayload): Promise<CreateBookingResponse> {
  const apiUrlPath = `/bookings`;
  try {
    const response = await authedFetch(apiUrlPath, {
      method: 'POST',
      body: JSON.stringify(payload),
    });

    const responseBody = await response.json();
    if (!response.ok) {
      const errorMessage = responseBody?.message || `Booking creation failed: ${response.statusText} (${response.status})`;
      throw new Error(errorMessage);
    }
    return responseBody as CreateBookingResponse;
  } catch (error) {
    console.error('Error creating booking in service:', error);
    if (error instanceof Error) {
      throw error;
    } else {
      throw new Error('An unexpected error occurred during booking creation.');
    }
  }
}

export async function getBookingStatus(bookingId: string): Promise<{ status: Booking['status'] } | null> {
  const apiUrlPath = `/bookings/${bookingId}/status`;
  try {
    const response = await authedFetch(apiUrlPath, {
      method: 'GET',
    });

    if (!response.ok) {
      if (response.status === 404) {
        return null;
      }
      const errorBody = await response.json().catch(() => ({ message: `Failed to get booking status: ${response.statusText} (${response.status})` }));
      throw new Error(errorBody.message);
    }
    return await response.json() as { status: Booking['status'] };
  } catch (error) {
    console.error(`Error fetching status for booking ${bookingId}:`, error);
    if (error instanceof Error) {
      throw error;
    } else {
      throw new Error('An unexpected error occurred while fetching booking status.');
    }
  }
}

export async function getBookingsForServiceOnDate(serviceId: string, date: string): Promise<Booking[]> {
  const apiUrlPath = `/bookings/service/${encodeURIComponent(serviceId)}/date/${encodeURIComponent(date)}`;
  try {
    const response = await authedFetch(apiUrlPath, {
      method: 'GET',
    });

    if (!response.ok) {
      const errorBody = await response.json().catch(() => ({ message: `Failed to get bookings: ${response.statusText} (${response.status})` }));
      throw new Error(errorBody.message);
    }
    return await response.json() as Booking[];
  } catch (error) {
    console.error(`Error fetching bookings for service ${serviceId} on ${date}:`, error);
    if (error instanceof Error) {
      throw error;
    } else {
      throw new Error('An unexpected error occurred while fetching bookings.');
    }
  }
}

export async function getBookingsByUserId(userId: string): Promise<Booking[]> {
  const apiUrlPath = `/bookings/my-bookings`;
  const authheaders = await getApiAuthHeaders();
  try {
    const response = await authedFetch(apiUrlPath, {
      method: 'GET',
      headers: authheaders,
    });
    if (!response.ok) {
      const errorBody = await response.json().catch(() => ({ message: `Failed to get user bookings: ${response.statusText}` }));
      throw new Error(errorBody.message);
    }
    return await response.json() as Booking[];
  } catch (error) {
    console.error(`Error fetching bookings for user ${userId}:`, error);
    if (error instanceof Error) throw error;
    throw new Error('An unexpected error occurred while fetching user bookings.');
  }
}

export async function getBookingsByClubId(clubId: string): Promise<Booking[]> {
  const apiUrlPath = `bookings/club/${encodeURIComponent(clubId)}`;
  try {
    const response = await authedFetch(apiUrlPath, {
      method: 'GET',
    });
    if (!response.ok) {
      const errorBody = await response.json().catch(() => ({ message: `Failed to get club bookings: ${response.statusText}` }));
      throw new Error(errorBody.message);
    }
    return await response.json() as Booking[];
  } catch (error) {
    console.error(`Error fetching bookings for club ${clubId}:`, error);
    if (error instanceof Error) throw error;
    throw new Error('An unexpected error occurred while fetching club bookings.');
  }
}

<<<<<<< HEAD
export async function updateBookingStatus(bookingId: string, status: string, notes?: string): Promise<Booking> {
  const apiUrlPath = `/bookings/${bookingId}`;
  const authheaders = await getApiAuthHeaders();
  try {
    const response = await authedFetch(apiUrlPath, {
      method: 'POST',
      headers: authheaders,
      body: JSON.stringify({ status, notes }),
    })
    if (!response.ok) {
      const errorBody = await response.json().catch(() => ({ message: `Failed to update club bookings: ${response.statusText}` }));
      throw new Error(errorBody.message);
    }
    return await response.json() as Booking;
  } catch (error) {
    console.error(`Error updating booking status for ${bookingId}:`, error);
    if (error instanceof Error) throw error;
    throw new Error('An unexpected error occurred while updating bookings status');
=======
export async function blockTimeSlot(payload: { clubId: string; serviceId: string; date: string; startTime: string; endTime: string; }): Promise<Booking> {
  const bookingPayload: CreateBookingPayload = {
    serviceId: payload.serviceId,
    bookingDate: payload.date,
    startTime: payload.startTime,
    endTime: payload.endTime,
    status: 'blocked',
    userId: `owner_block_${payload.clubId}`
  };
  const response = await createBooking(bookingPayload as any); // Using 'any' to bypass strict CreateBookingResponse type for now
  return response as unknown as Booking;
}

export async function unblockTimeSlot(bookingId: string): Promise<void> {
  const apiUrlPath = `/bookings/${bookingId}`;
  try {
    const response = await authedFetch(apiUrlPath, {
      method: 'DELETE',
    });
    if (!response.ok) {
       const errorBody = await response.json().catch(() => ({ message: `Failed to unblock slot: ${response.statusText}` }));
       throw new Error(errorBody.message);
    }
    // No content is expected on successful deletion
  } catch (error) {
    console.error(`Error unblocking time slot ${bookingId}:`, error);
    if (error instanceof Error) throw error;
    throw new Error('An unexpected error occurred while unblocking the time slot.');
>>>>>>> b75de741
  }
}<|MERGE_RESOLUTION|>--- conflicted
+++ resolved
@@ -111,7 +111,6 @@
   }
 }
 
-<<<<<<< HEAD
 export async function updateBookingStatus(bookingId: string, status: string, notes?: string): Promise<Booking> {
   const apiUrlPath = `/bookings/${bookingId}`;
   const authheaders = await getApiAuthHeaders();
@@ -130,7 +129,8 @@
     console.error(`Error updating booking status for ${bookingId}:`, error);
     if (error instanceof Error) throw error;
     throw new Error('An unexpected error occurred while updating bookings status');
-=======
+  }
+}
 export async function blockTimeSlot(payload: { clubId: string; serviceId: string; date: string; startTime: string; endTime: string; }): Promise<Booking> {
   const bookingPayload: CreateBookingPayload = {
     serviceId: payload.serviceId,
@@ -159,6 +159,5 @@
     console.error(`Error unblocking time slot ${bookingId}:`, error);
     if (error instanceof Error) throw error;
     throw new Error('An unexpected error occurred while unblocking the time slot.');
->>>>>>> b75de741
   }
 }