
// src/contexts/authHelpers/tokenManager.ts
import type { User as FirebaseUser, Auth } from 'firebase/auth';
import type { CourtlyUser } from '@/contexts/AuthContext';
import type { CourtlyUserBase, UserRole } from '@/lib/types';
import type { ToastFn } from '@/hooks/use-toast';
<<<<<<< HEAD
import { getStoredRoles, updateCurrentUserRoles } from './roleManager';
import { CUSTOM_ACCESS_TOKEN_KEY, CUSTOM_REFRESH_TOKEN_KEY, COURTLY_USER_ROLES_PREFIX } from './constants';
import { authedFetch, getApiAuthHeaders, getApiBaseUrl } from '@/lib/apiUtils';
import { getApproximateLocationByIp } from '@/lib/locationUtils';
=======
import { getStoredRoles } from './roleManager';
import { CUSTOM_ACCESS_TOKEN_KEY, CUSTOM_REFRESH_TOKEN_KEY, PLAYCE_USER_ROLES_PREFIX } from './constants';
>>>>>>> 37c05963

interface HandleCustomApiLoginArgs {
  firebaseUser: FirebaseUser;
  auth: Auth;
  toast: ToastFn;
  setAndStoreAccessToken: (token: string | null) => void;
  setAndStoreRefreshToken: (token: string | null) => void;
  clientInstanceId: string;
}

interface CustomApiLoginResult {
  accessToken: string;
  refreshToken: string;
  courtlyUser: CourtlyUser;
}

export const handleCustomApiLogin = async ({
  firebaseUser,
  auth,
  toast,
  setAndStoreAccessToken,
  setAndStoreRefreshToken,
  clientInstanceId,
}: HandleCustomApiLoginArgs): Promise<CourtlyUser | null> => {
  try {
    const firebaseIdToken = await firebaseUser.getIdToken();
    const apiUrl = `${getApiBaseUrl()}/auth/login`;
    const currentCity = await getApproximateLocationByIp();

    const response = await fetch(apiUrl, {
      method: 'POST',
      headers: { 'Content-Type': 'application/json' },
      body: JSON.stringify({
        idToken: firebaseIdToken,
        currentLocation: currentCity?.city,
        clientInstanceId: clientInstanceId, // Send the client instance ID
      }),
    });

    if (!response.ok) {
      const errorData = await response.json().catch(() => ({ message: "Custom login failed after Firebase sign-in." }));
      toast({ variant: "destructive", toastTitle: "Custom Login Failed", toastDescription: errorData.message || `Error ${response.status}` });
      return null;
    }

    const customTokenData = await response.json();
    setAndStoreAccessToken(customTokenData.accessToken);
    setAndStoreRefreshToken(customTokenData.refreshToken);
    // this setAndStoreAccessToken will invoke after some time but I need access token 
    localStorage.setItem(CUSTOM_ACCESS_TOKEN_KEY, customTokenData.accessToken);
    const aboutMe = await fetchAboutMe() as CourtlyUserBase

    const userRoles = aboutMe?.roles || getStoredRoles(firebaseUser.uid);
    let finalRoles = userRoles.length > 0 ? userRoles : (['user'] as UserRole[]);
    if (userRoles.length === 0 && typeof window !== 'undefined') {
<<<<<<< HEAD
      localStorage.setItem(`${COURTLY_USER_ROLES_PREFIX}${firebaseUser.uid}`, JSON.stringify(finalRoles));
=======
        localStorage.setItem(`${PLAYCE_USER_ROLES_PREFIX}${firebaseUser.uid}`, JSON.stringify(finalRoles));
>>>>>>> 37c05963
    }
    if (finalRoles.length > 0 && !finalRoles.includes('user')) {
      finalRoles = ['user', ...finalRoles];
    } else if (finalRoles.length === 0) {
      finalRoles = ['user'];
    }

    const courtlyUser: CourtlyUser = {
      displayName: firebaseUser.displayName,
      email: firebaseUser.email,
      phoneNumber: firebaseUser.phoneNumber,
      photoURL: firebaseUser.photoURL,
      uid: firebaseUser.uid,
      roles: finalRoles,
      ...(firebaseUser as any),
      id: aboutMe?.id
    };

    return courtlyUser;

  } catch (error) {
    console.error("Error during custom API login:", error);
    toast({ variant: "destructive", toastTitle: "Login Error", toastDescription: "Failed to communicate with authentication server." });
    return null;
  }
};

interface AttemptTokenRefreshArgs {
  currentRefreshToken: string | null;
  toast: ToastFn;
  setAndStoreAccessToken: (token: string | null) => void;
  setAndStoreRefreshToken: (token: string | null) => void;
  performLogout: () => Promise<void>;
}

export const attemptTokenRefresh = async ({
  currentRefreshToken,
  toast,
  setAndStoreAccessToken,
  setAndStoreRefreshToken,
  performLogout,
}: AttemptTokenRefreshArgs): Promise<boolean> => {
  let tokenToUse = currentRefreshToken;
  if (!tokenToUse && typeof window !== 'undefined') {
    tokenToUse = localStorage.getItem(CUSTOM_REFRESH_TOKEN_KEY);
  }

  if (!tokenToUse) {
    console.log("TokenManager: No refresh token available for refresh attempt.");
    return false;
  }

  console.log("TokenManager: Attempting to refresh token...");
  try {
    const apiUrl = `/auth/refresh-access-token`;
    const response = await authedFetch(apiUrl, {
      method: 'POST',
      body: JSON.stringify({ refreshToken: tokenToUse }),
    });

    if (!response.ok) {
      const errorData = await response.json().catch(() => ({ message: "Token refresh failed with status " + response.status }));
      console.error("TokenManager: Token refresh failed.", errorData.message);
      if (response.status === 401 || response.status === 403) {
        toast({ variant: "destructive", toastTitle: "Session Expired", toastDescription: "Please log in again." });
        await performLogout();
      } else {
        toast({ variant: "destructive", toastTitle: "Refresh Error", toastDescription: errorData.message });
      }
      return false;
    }

    const newTokens = await response.json();
    if (!newTokens.accessToken) {
      console.error("TokenManager: Token refresh successful but no new access token received.");
      await performLogout();
      return false;
    }

    setAndStoreAccessToken(newTokens.accessToken);
    if (newTokens.refreshToken) {
      setAndStoreRefreshToken(newTokens.refreshToken);
    }
    console.log("TokenManager: Tokens refreshed successfully.");
    return true;
  } catch (error) {
    console.error("TokenManager: Error during token refresh:", error);
    toast({ variant: "destructive", toastTitle: "Network Error", toastDescription: "Could not refresh session. Please check connection." });
    return false;
  }
};

export const clearCustomTokens = () => {
  if (typeof window !== 'undefined') {
    localStorage.removeItem(CUSTOM_ACCESS_TOKEN_KEY);
    localStorage.removeItem(CUSTOM_REFRESH_TOKEN_KEY);
  }
};

export const loadTokensFromStorage = (): { accessToken: string | null, refreshToken: string | null } => {
  if (typeof window !== 'undefined') {
    return {
      accessToken: localStorage.getItem(CUSTOM_ACCESS_TOKEN_KEY),
      refreshToken: localStorage.getItem(CUSTOM_REFRESH_TOKEN_KEY),
    };
  }
  return { accessToken: null, refreshToken: null };
};

const fetchAboutMe = async (): Promise<CourtlyUserBase | null> => {
  const apiUrlPath = `/users/my-info`;

  try {
    const response = await authedFetch(apiUrlPath, {
      method: 'GET',
    });

    if (!response.ok) {
      const errorBody = await response.json().catch(() => ({ message: `Failed to User details: ${response.statusText} (${response.status})` }));
      console.error(errorBody.message);
      // throw new Error(errorBody.message);
      return null;
    }
    return await response.json();
  } catch (error) {
    console.error('Error fetching User detail API:', error);
    if (error instanceof Error) {
      return null;
      // throw error;
    } else {
      // throw new Error('An unexpected error occurred while fetching User Details.');
      return null;
    }
  }
}<|MERGE_RESOLUTION|>--- conflicted
+++ resolved
@@ -4,15 +4,10 @@
 import type { CourtlyUser } from '@/contexts/AuthContext';
 import type { CourtlyUserBase, UserRole } from '@/lib/types';
 import type { ToastFn } from '@/hooks/use-toast';
-<<<<<<< HEAD
-import { getStoredRoles, updateCurrentUserRoles } from './roleManager';
-import { CUSTOM_ACCESS_TOKEN_KEY, CUSTOM_REFRESH_TOKEN_KEY, COURTLY_USER_ROLES_PREFIX } from './constants';
-import { authedFetch, getApiAuthHeaders, getApiBaseUrl } from '@/lib/apiUtils';
-import { getApproximateLocationByIp } from '@/lib/locationUtils';
-=======
 import { getStoredRoles } from './roleManager';
 import { CUSTOM_ACCESS_TOKEN_KEY, CUSTOM_REFRESH_TOKEN_KEY, PLAYCE_USER_ROLES_PREFIX } from './constants';
->>>>>>> 37c05963
+import { authedFetch, getApiBaseUrl } from '@/lib/apiUtils';
+import { getApproximateLocationByIp } from '@/lib/locationUtils';
 
 interface HandleCustomApiLoginArgs {
   firebaseUser: FirebaseUser;
@@ -68,11 +63,7 @@
     const userRoles = aboutMe?.roles || getStoredRoles(firebaseUser.uid);
     let finalRoles = userRoles.length > 0 ? userRoles : (['user'] as UserRole[]);
     if (userRoles.length === 0 && typeof window !== 'undefined') {
-<<<<<<< HEAD
-      localStorage.setItem(`${COURTLY_USER_ROLES_PREFIX}${firebaseUser.uid}`, JSON.stringify(finalRoles));
-=======
         localStorage.setItem(`${PLAYCE_USER_ROLES_PREFIX}${firebaseUser.uid}`, JSON.stringify(finalRoles));
->>>>>>> 37c05963
     }
     if (finalRoles.length > 0 && !finalRoles.includes('user')) {
       finalRoles = ['user', ...finalRoles];
