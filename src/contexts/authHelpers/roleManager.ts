--- conflicted
+++ resolved
@@ -47,13 +47,8 @@
 
     const finalRoles = Array.from(rolesToSet);
     const updatedUser: CourtlyUser = { ...currentUser, roles: finalRoles };
-<<<<<<< HEAD
-
-    localStorage.setItem(`${COURTLY_USER_ROLES_PREFIX}${currentUser.uid}`, JSON.stringify(finalRoles));
-=======
     
     localStorage.setItem(`${PLAYCE_USER_ROLES_PREFIX}${currentUser.uid}`, JSON.stringify(finalRoles));
->>>>>>> 37c05963
     setCurrentUser(updatedUser);
     return updatedUser;
   }
