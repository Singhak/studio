--- conflicted
+++ resolved
@@ -145,15 +145,9 @@
     const uidToClean = currentUserRef.current?.uid;
     await logoutFirebase(auth, toast);
     if (uidToClean && typeof window !== 'undefined') {
-<<<<<<< HEAD
-      localStorage.removeItem(`${COURTLY_USER_ROLES_PREFIX}${uidToClean}`);
+      localStorage.removeItem(`${PLAYCE_USER_ROLES_PREFIX}${uidToClean}`);
       const notificationKey = getNotificationStorageKey(uidToClean);
       if (notificationKey) localStorage.removeItem(notificationKey);
-=======
-        localStorage.removeItem(`${PLAYCE_USER_ROLES_PREFIX}${uidToClean}`);
-        const notificationKey = getNotificationStorageKey(uidToClean);
-        if (notificationKey) localStorage.removeItem(notificationKey);
->>>>>>> 37c05963
     }
   }, [toast]);
 
@@ -287,13 +281,8 @@
     const finalRoles = Array.from(rolesToSet);
 
     const updatedUser: CourtlyUser = { ...currentUser, roles: finalRoles };
-<<<<<<< HEAD
-
-    localStorage.setItem(`${COURTLY_USER_ROLES_PREFIX}${currentUser.uid}`, JSON.stringify(finalRoles));
-=======
-    
+
     localStorage.setItem(`${PLAYCE_USER_ROLES_PREFIX}${currentUser.uid}`, JSON.stringify(finalRoles));
->>>>>>> 37c05963
     setCurrentUser(updatedUser);
 
     if (profileCompletionPending) {
@@ -303,30 +292,15 @@
 
   const updateCourtlyUserProfile = useCallback((profileData: Partial<Pick<CourtlyUser, 'displayName' | 'phoneNumber' | 'whatsappNumber' | 'address' | 'roles'>>) => {
     setCurrentUser(prevUser => {
-<<<<<<< HEAD
       if (!prevUser) return null;
-=======
-        if (!prevUser) return null;
-        
-        const updatedUser: CourtlyUser = {
-            ...prevUser,
-            ...profileData,
-        };
-
-        if (profileData.roles) {
-            localStorage.setItem(`${PLAYCE_USER_ROLES_PREFIX}${prevUser.uid}`, JSON.stringify(profileData.roles));
-        }
->>>>>>> 37c05963
 
       const updatedUser: CourtlyUser = {
         ...prevUser,
         ...profileData,
       };
-
       if (profileData.roles) {
-        localStorage.setItem(`${COURTLY_USER_ROLES_PREFIX}${prevUser.uid}`, JSON.stringify(profileData.roles));
+        localStorage.setItem(`${PLAYCE_USER_ROLES_PREFIX}${prevUser.uid}`, JSON.stringify(profileData.roles));
       }
-
       return updatedUser;
     });
 
