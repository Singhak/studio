--- conflicted
+++ resolved
@@ -21,17 +21,13 @@
 import { useToast } from "@/hooks/use-toast";
 import { initializeFirebaseMessaging, requestNotificationPermission } from '@/lib/firebase/messaging';
 import { getMessaging, onMessage, type MessagePayload } from 'firebase/messaging';
-import type { AppNotification, ApiNotification, UserRole, CourtlyUserBase } from '@/lib/types';
+import type { AppNotification, ApiNotification, UserRole } from '@/lib/types';
 import { Bell, CheckCheck, Trash2, Mailbox } from 'lucide-react';
 import { markNotificationsAsReadApi, getWeeklyNotificationsApi } from '@/services/notificationService';
 import { Button } from '@/components/ui/button';
-<<<<<<< HEAD
-import { getApiAuthHeaders, getApiBaseUrl, initializeAuthHelpers } from '@/lib/apiUtils';
-=======
 import { initializeAuthHelpers } from '@/lib/apiUtils';
 import { clearClubCache } from '@/lib/cacheUtils'; // Import for FCM cache invalidation
 
->>>>>>> 05c7fc57
 
 export interface CourtlyUser extends FirebaseUser {
   displayName: string | null;
@@ -108,15 +104,8 @@
   const [notifications, setNotifications] = useState<AppNotification[]>([]);
   const [unreadCount, setUnreadCount] = useState(0);
   const unsubscribeFcmOnMessageRef = React.useRef<(() => void) | null>(null);
-<<<<<<< HEAD
-
-  // Ref to prevent re-entrant processing within onAuthStateChanged for the same Firebase event
-  const isProcessingAuthEventRef = React.useRef(false);
-  const currentProcessingUidRef = React.useRef<string | null>(null);
-=======
   
   const processingUidRef = React.useRef<string | null>(null);
->>>>>>> 05c7fc57
 
 
   const getNotificationStorageKey = useCallback((uid: string | null | undefined) => {
@@ -144,7 +133,7 @@
       }
     }
   }, []);
-
+  
   const saveNotificationsToStorage = useCallback((updatedNotifications: AppNotification[], uid: string | null | undefined) => {
     const storageKey = getNotificationStorageKey(uid);
     if (storageKey && typeof window !== 'undefined') {
@@ -192,7 +181,7 @@
 
   const addNotificationCb = useCallback((title: string, body?: string, href?: string, id?: string) => {
     const newAppNotification: AppNotification = {
-      id: id || `client_${Date.now().toString()}_${Math.random().toString(36).substring(2, 7)}`,
+      id: id || `client_${Date.now().toString()}_${Math.random().toString(36).substring(2,7)}`,
       title,
       body,
       href,
@@ -200,21 +189,15 @@
       read: false,
     };
     setNotifications(prev => {
-<<<<<<< HEAD
-      const updated = [newAppNotification, ...prev.slice(0, 19)];
-      const currentFbUser = auth.currentUser;
-      if (currentFbUser) {
-=======
       const updated = [newAppNotification, ...prev.slice(0, 19)]; // Keep max 20 notifications
       const currentFbUser = auth.currentUser; 
       if (currentFbUser) { 
->>>>>>> 05c7fc57
         saveNotificationsToStorage(updated, currentFbUser.uid);
       }
       return updated;
     });
     setUnreadCount(prev => prev + 1);
-  }, [saveNotificationsToStorage]);
+  }, [saveNotificationsToStorage]); 
 
   const markNotificationAsRead = useCallback(async (notificationId: string) => {
     try {
@@ -298,15 +281,10 @@
       }
       setAndStoreAccessToken(null);
       setAndStoreRefreshToken(null);
-      setCurrentUser(null);
+      setCurrentUser(null); 
       setNotifications([]);
       setUnreadCount(0);
-<<<<<<< HEAD
-      isProcessingAuthEventRef.current = false;
-      currentProcessingUidRef.current = null;
-=======
       processingUidRef.current = null;
->>>>>>> 05c7fc57
     }
   }, [getNotificationStorageKey, toast, setAndStoreAccessToken, setAndStoreRefreshToken]);
 
@@ -375,8 +353,8 @@
       if (!response.ok) {
         const errorData = await response.json().catch(() => ({ message: "Custom login failed after Firebase sign-in." }));
         toast({ variant: "destructive", toastTitle: "Custom Login Failed", toastDescription: errorData.message || `Error ${response.status}` });
-        await signOut(auth).catch(e => console.error("Error signing out Firebase user after custom login failure:", e));;
-        setCurrentUser(null);
+        await signOut(auth).catch(e => console.error("Error signing out Firebase user after custom login failure:", e));; 
+        setCurrentUser(null); 
         setAndStoreAccessToken(null);
         setAndStoreRefreshToken(null);
         return null;
@@ -385,10 +363,7 @@
       const customTokenData = await response.json();
       setAndStoreAccessToken(customTokenData.accessToken);
       setAndStoreRefreshToken(customTokenData.refreshToken);
-      const aboutMe = await fetchAboutMe() as CourtlyUserBase
-      if (aboutMe) {
-        updateCourtlyUserRoles(aboutMe.roles);
-      }
+      
       const userRoles = getStoredRoles(fbUser.uid);
       const finalRoles = userRoles.length > 0 ? userRoles : ['user'] as UserRole[];
       if (userRoles.length === 0 && typeof window !== 'undefined') {
@@ -398,16 +373,11 @@
       const courtlyUser: CourtlyUser = {
         ...(fbUser as any), // Spread to retain FirebaseUser methods/props
         displayName: fbUser.displayName,
-        email: aboutMe.email || fbUser.email,
+        email: fbUser.email,
         phoneNumber: fbUser.phoneNumber,
         photoURL: fbUser.photoURL,
         uid: fbUser.uid,
-<<<<<<< HEAD
-        roles: aboutMe?.roles || userRoles.length > 0 ? userRoles : ['user'],
-        id: aboutMe?.id
-=======
         roles: finalRoles,
->>>>>>> 05c7fc57
       };
       setCurrentUser(courtlyUser);
       await setupFcm(courtlyUser);
@@ -426,7 +396,7 @@
 
 
   const attemptTokenRefresh = useCallback(async (): Promise<boolean> => {
-    let currentRefreshTokenValue = refreshToken;
+    let currentRefreshTokenValue = refreshToken; 
     if (!currentRefreshTokenValue && typeof window !== 'undefined') {
       currentRefreshTokenValue = localStorage.getItem(CUSTOM_REFRESH_TOKEN_KEY);
     }
@@ -436,21 +406,19 @@
     }
     console.log("AUTH_CONTEXT: Attempting to refresh token...");
     try {
-      const apiUrl = getApiBaseUrl() + '/auth/refresh-access-token';
-      const authHeaders = await getApiAuthHeaders()
-      const response = await fetch(apiUrl, {
+      const response = await fetch('/api/auth/refresh', {
         method: 'POST',
-        headers: authHeaders,
+        headers: { 'Content-Type': 'application/json' },
         body: JSON.stringify({ refreshToken: currentRefreshTokenValue }),
       });
       if (!response.ok) {
         const errorData = await response.json().catch(() => ({ message: "Token refresh failed with status " + response.status }));
         console.error("AUTH_CONTEXT: Token refresh failed.", errorData.message);
         if (response.status === 401 || response.status === 403) {
-          toast({ variant: "destructive", toastTitle: "Session Expired", toastDescription: "Please log in again." });
+          toast({ variant: "destructive", toastTitle: "Session Expired", toastDescription: "Please log in again."});
           await logoutUserCb();
         } else {
-          toast({ variant: "destructive", toastTitle: "Refresh Error", toastDescription: errorData.message });
+           toast({ variant: "destructive", toastTitle: "Refresh Error", toastDescription: errorData.message });
         }
         return false;
       }
@@ -475,14 +443,7 @@
 
   useEffect(() => {
     initializeAuthHelpers({
-      getAccessToken: () => {
-        if (!accessToken) {
-          if (typeof window !== 'undefined') return localStorage.getItem(CUSTOM_ACCESS_TOKEN_KEY);
-          return null;
-        } else {
-          return accessToken;
-        }
-      },
+      getAccessToken: () => accessToken,
       attemptTokenRefresh,
       logoutUser: logoutUserCb,
     });
@@ -501,28 +462,12 @@
     const unsubscribeAuth = onAuthStateChanged(auth, async (firebaseUser) => {
       setLoading(true);
 
-<<<<<<< HEAD
-      if (isProcessingAuthEventRef.current && firebaseUser?.uid === currentProcessingUidRef.current) {
-        console.log(`AUTH_CONTEXT: Already processing auth event for UID: ${firebaseUser?.uid}. Skipping.`);
-        setLoading(false); // Ensure loading state is reset
-        return;
-      }
-
-      if (firebaseUser) {
-        isProcessingAuthEventRef.current = true;
-        currentProcessingUidRef.current = firebaseUser.uid;
-      } else {
-        currentProcessingUidRef.current = null; // Clear if no user
-      }
-
-=======
       if (firebaseUser && processingUidRef.current === firebaseUser.uid) {
         console.log(`AUTH_CONTEXT: Already processing auth event for UID: ${firebaseUser.uid}. Skipping.`);
         setLoading(false);
         return;
       }
 
->>>>>>> 05c7fc57
       try {
         if (firebaseUser) {
           processingUidRef.current = firebaseUser.uid;
@@ -546,19 +491,15 @@
               phoneNumber: firebaseUser.phoneNumber,
               photoURL: firebaseUser.photoURL,
               uid: firebaseUser.uid,
-<<<<<<< HEAD
-              roles: userRoles.length > 0 ? userRoles : ['user'],
-=======
               roles: finalRoles,
->>>>>>> 05c7fc57
             };
             setCurrentUser(courtlyUserInstance);
             await setupFcm(courtlyUserInstance);
           } else {
             console.log("AUTH_CONTEXT: No custom tokens in localStorage. Attempting custom API login.");
-            await handleCustomApiLogin(firebaseUser);
+            await handleCustomApiLogin(firebaseUser); 
           }
-        } else {
+        } else { 
           console.log("AUTH_CONTEXT: No Firebase user. Clearing session.");
           setAndStoreAccessToken(null);
           setAndStoreRefreshToken(null);
@@ -574,20 +515,7 @@
       } catch (e) {
         console.error("AUTH_CONTEXT: Error in onAuthStateChanged main try block:", e);
       } finally {
-<<<<<<< HEAD
-        if (firebaseUser && firebaseUser.uid === currentProcessingUidRef.current) {
-          isProcessingAuthEventRef.current = false;
-        } else if (!firebaseUser && currentProcessingUidRef.current === null) {
-          // If firebaseUser is null, and we were not processing a specific UID, reset the general flag.
-          isProcessingAuthEventRef.current = false;
-        }
-        // Only clear currentProcessingUidRef if it matches the user we finished processing
-        if (currentProcessingUidRef.current === firebaseUser?.uid || !firebaseUser) {
-          currentProcessingUidRef.current = null;
-        }
-=======
         processingUidRef.current = null; // Clear processing UID regardless of outcome for this event
->>>>>>> 05c7fc57
         setLoading(false);
       }
     });
@@ -603,12 +531,12 @@
 
   useEffect(() => {
     if (loading) return;
-    const authPages = ['/login', '/register', '/auth/complete-profile'];
+    const authPages = ['/login', '/register', '/auth/complete-profile']; 
     const isAuthPage = authPages.includes(pathname);
     const isProtectedPath = pathname.startsWith('/dashboard');
 
     if (currentUser) {
-      if (accessToken && refreshToken) {
+      if (accessToken && refreshToken) { 
         if (isAuthPage) {
           if (currentUser.roles.includes('owner')) {
             router.push('/dashboard/owner');
@@ -616,13 +544,13 @@
             router.push('/dashboard/user');
           }
         }
-      } else {
+      } else { 
         if (isProtectedPath) {
           console.warn("AUTH_CONTEXT: User on protected path without custom tokens. Logging out.");
-          logoutUserCb();
-        }
-      }
-    } else {
+          logoutUserCb(); 
+        }
+      }
+    } else { 
       if (isProtectedPath) {
         router.push('/login');
       }
@@ -651,11 +579,11 @@
           duration: 15000,
           toastAction: (
             <div className="flex flex-col sm:flex-row gap-2 mt-2 w-full">
-              <Button size="sm" onClick={async () => { toastInstance.dismiss(); await requestNotificationPermission(); localStorage.setItem(LAST_NOTIFICATION_REMINDER_KEY, now.toString()); }} className="w-full sm:w-auto"><Bell className="mr-2 h-4 w-4" /> Enable</Button>
-              <Button size="sm" variant="outline" onClick={() => { toastInstance.dismiss(); localStorage.setItem(LAST_NOTIFICATION_REMINDER_KEY, now.toString()); }} className="w-full sm:w-auto">Maybe Later</Button>
+              <Button size="sm" onClick={async () => { toastInstance.dismiss(); await requestNotificationPermission(); localStorage.setItem(LAST_NOTIFICATION_REMINDER_KEY, now.toString());}} className="w-full sm:w-auto"><Bell className="mr-2 h-4 w-4" /> Enable</Button>
+              <Button size="sm" variant="outline" onClick={() => { toastInstance.dismiss(); localStorage.setItem(LAST_NOTIFICATION_REMINDER_KEY, now.toString());}} className="w-full sm:w-auto">Maybe Later</Button>
             </div>
           ),
-          onDismiss: () => {
+          onDismiss: () => { 
             if (!localStorage.getItem(LAST_NOTIFICATION_REMINDER_KEY) || !isSameDay(parseInt(localStorage.getItem(LAST_NOTIFICATION_REMINDER_KEY) || '0', 10), now)) {
               localStorage.setItem(LAST_NOTIFICATION_REMINDER_KEY, now.toString());
             }
@@ -761,23 +689,14 @@
   const updateCourtlyUserRoles = (newRolesInput: UserRole[]) => {
     if (currentUser && typeof window !== 'undefined') {
       const rolesToSet = new Set<UserRole>(newRolesInput.filter(isValidUserRole));
-<<<<<<< HEAD
-      if (rolesToSet.size === 0 && newRolesInput.length === 0) { // If explicitly clearing to no roles, default to 'user'
-        rolesToSet.add('user');
-      } else if (rolesToSet.size > 0) { // If any valid roles are present, ensure 'user' is among them
-        rolesToSet.add('user');
-      } else { // Fallback if somehow newRolesInput was not empty but yielded no valid roles after filter
-        rolesToSet.add('user');
-=======
       if (rolesToSet.size === 0 && newRolesInput.length === 0) {
          rolesToSet.add('user');
       } else if (rolesToSet.size > 0) {
          rolesToSet.add('user');
       } else {
          rolesToSet.add('user');
->>>>>>> 05c7fc57
-      }
-
+      }
+      
       const finalRoles = Array.from(rolesToSet);
       const updatedUser: CourtlyUser = { ...currentUser, roles: finalRoles };
       setCurrentUser(updatedUser);
@@ -785,33 +704,6 @@
     }
   };
 
-  const fetchAboutMe = async (): Promise<CourtlyUserBase | null> => {
-    const apiUrlPath = getApiBaseUrl() + `/users/my-info`;
-    const authHeaders = await getApiAuthHeaders();
-    try {
-      const response = await fetch(apiUrlPath, {
-        method: 'GET',
-        headers: authHeaders,
-      });
-
-      if (!response.ok) {
-        const errorBody = await response.json().catch(() => ({ message: `Failed to User details: ${response.statusText} (${response.status})` }));
-        console.error(errorBody.message);
-        // throw new Error(errorBody.message);
-        return null;
-      }
-      return await response.json();
-    } catch (error) {
-      console.error('Error fetching User detail API:', error);
-      if (error instanceof Error) {
-        return null;
-        // throw error;
-      } else {
-        // throw new Error('An unexpected error occurred while fetching User Details.');
-        return null;
-      }
-    }
-  }
 
   const value = {
     currentUser,
