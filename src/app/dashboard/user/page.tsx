
"use client";

import { useState, useEffect, useMemo, useCallback } from 'react';
import { Tabs, TabsContent, TabsList, TabsTrigger } from "@/components/ui/tabs";
import { Card, CardContent, CardDescription, CardHeader, CardTitle } from "@/components/ui/card";
import { Button } from "@/components/ui/button";
import { Table, TableBody, TableCell, TableHead, TableHeader, TableRow } from "@/components/ui/table";
import { Badge } from "@/components/ui/badge";
import type { Booking, Club, Service, TimeSlot } from "@/lib/types";
import { Edit, Eye, Trash2, CalendarPlus, Heart, BookCopy, CalendarClock, History as HistoryIcon, MessageSquarePlus, Loader2, AlertTriangle, AlertCircle } from "lucide-react";
import Link from "next/link";
import { ClubCard } from '@/components/features/clubs/ClubCard';
import { ReviewForm } from '@/components/features/reviews/ReviewForm';
import { BookingDetailsDialog } from '@/components/features/booking/BookingDetailsDialog';
import { RescheduleBookingDialog } from '@/components/features/booking/RescheduleBookingDialog'; // New Dialog
import {
  AlertDialog,
  AlertDialogAction,
  AlertDialogCancel,
  AlertDialogContent,
  AlertDialogDescription,
  AlertDialogFooter,
  AlertDialogHeader,
  AlertDialogTitle,
} from "@/components/ui/alert-dialog";
import { getAllClubs, getClubById, getServiceById } from '@/services/clubService';
import { getBookingsByUserId } from '@/services/bookingService';
import { useAuth } from '@/contexts/AuthContext';
import { useToast } from '@/hooks/use-toast';
import { format, parse, isAfter, subHours } from 'date-fns';

const statusBadgeVariant = (status: Booking['status']) => {
  switch (status) {
    case 'confirmed': return 'default';
    case 'pending': return 'secondary';
    case 'completed': return 'outline';
    case 'cancelled_by_customer': return 'destructive';
    case 'cancelled_by_club': return 'destructive';
    case 'rejected': return 'destructive';
    default: return 'secondary';
  }
};

export default function UserDashboardPage() {
  const { currentUser, loading: authLoading, addNotification } = useAuth();
  const { toast } = useToast();

  const [userBookings, setUserBookings] = useState<Booking[]>([]);
  const [isLoadingBookings, setIsLoadingBookings] = useState(true);
  const [bookingsError, setBookingsError] = useState<string | null>(null);

  const [favoriteClubs, setFavoriteClubs] = useState<Club[]>([]);
  const [isLoadingFavorites, setIsLoadingFavorites] = useState(true);

  const [isReviewDialogOpen, setIsReviewDialogOpen] = useState(false);
  const [selectedBookingForReview, setSelectedBookingForReview] = useState<Booking | null>(null);

  const [bookingForDialog, setBookingForDialog] = useState<Booking | null>(null);
  const [clubForDialog, setClubForDialog] = useState<Club | null>(null);
  const [serviceForDialog, setServiceForDialog] = useState<Service | null>(null);
  const [isDetailsDialogOpen, setIsDetailsDialogOpen] = useState(false);
  const [isLoadingDialogData, setIsLoadingDialogData] = useState(false);

  const [isCancelConfirmOpen, setIsCancelConfirmOpen] = useState(false);
  const [bookingToCancelForDialog, setBookingToCancelForDialog] = useState<Booking | null>(null);

  const [isRescheduleDialogOpen, setIsRescheduleDialogOpen] = useState(false);
  const [bookingForRescheduleDialog, setBookingForRescheduleDialog] = useState<Booking | null>(null);
  const [clubForRescheduleDialog, setClubForRescheduleDialog] = useState<Club | null>(null);
  const [serviceForRescheduleDialog, setServiceForRescheduleDialog] = useState<Service | null>(null);


  useEffect(() => {
    console.log("UserDashboard: useEffect[fetchBookings] - Triggered. AuthLoading:", authLoading, "CurrentUser:", !!currentUser);
    const fetchBookings = async () => {
      if (!currentUser) {
        console.log("UserDashboard: useEffect[fetchBookings] - No current user, skipping booking fetch.");
        setIsLoadingBookings(false);
        setUserBookings([]);
        setBookingsError(null);
        return;
      }
      console.log("UserDashboard: useEffect[fetchBookings] - Fetching bookings for user:", currentUser.uid);
      setIsLoadingBookings(true);
      setBookingsError(null);
      try {
        const bookings = await getBookingsByUserId(currentUser.uid);
        bookings.sort((a, b) => {
          const aIsUpcoming = ['confirmed', 'pending'].includes(a.status) && new Date(a.bookingDate) >= new Date();
          const bIsUpcoming = ['confirmed', 'pending'].includes(b.status) && new Date(b.bookingDate) >= new Date();
          if (aIsUpcoming && !bIsUpcoming) return -1;
          if (!aIsUpcoming && bIsUpcoming) return 1;
          return new Date(b.bookingDate).getTime() - new Date(a.bookingDate).getTime();
        });
        console.log("UserDashboard: useEffect[fetchBookings] - Bookings fetched:", bookings.length);
        setUserBookings(bookings);
      } catch (error) {
        console.error("UserDashboard: useEffect[fetchBookings] - Failed to fetch user bookings:", error);
        const errorMessage = error instanceof Error ? error.message : "Could not load your bookings.";
        setBookingsError(errorMessage);
        toast({ variant: "destructive", toastTitle: "Error Loading Bookings", toastDescription: errorMessage });
        setUserBookings([]);
      } finally {
        console.log("UserDashboard: useEffect[fetchBookings] - Finished fetching bookings, setIsLoadingBookings(false)");
        setIsLoadingBookings(false);
      }
    };

    if (!authLoading && currentUser) {
      fetchBookings();
    } else if (!authLoading && !currentUser) {
      console.log("UserDashboard: useEffect[fetchBookings] - Auth loaded, no user. Clearing booking state.");
      setIsLoadingBookings(false);
      setUserBookings([]);
      setBookingsError(null);
    }
  }, [currentUser, authLoading, toast]);


  useEffect(() => {
    const fetchFavoriteClubs = async () => {
      setIsLoadingFavorites(true);
      try {
        const allClubs = await getAllClubs();
        setFavoriteClubs(allClubs.filter(club => club.isFavorite));
      } catch (error) {
        console.error("Failed to fetch favorite clubs:", error);
      } finally {
        setIsLoadingFavorites(false);
      }
    };
    fetchFavoriteClubs();
  }, []);

  const upcomingBookings = useMemo(() => userBookings.filter(b => ['confirmed', 'pending'].includes(b.status) && new Date(b.bookingDate) >= new Date()), [userBookings]);
  const pastBookings = useMemo(() => userBookings.filter(b => !upcomingBookings.map(ub => ub._id).includes(b._id)), [userBookings, upcomingBookings]);
  const completedBookingsCount = useMemo(() => userBookings.filter(b => b.status === 'completed').length, [userBookings]);


  const handleOpenReviewDialog = (booking: Booking) => {
    setSelectedBookingForReview(booking);
    setIsReviewDialogOpen(true);
  };

  const handleReviewSubmitted = () => {
    setIsReviewDialogOpen(false);
    setSelectedBookingForReview(null);
  };

  const hasBeenReviewed = (bookingId: string) => {
    return bookingId === 'ub3_mock_reviewed';
  };

  const handleOpenDetailsDialog = async (booking: Booking) => {
    setBookingForDialog(booking);
    setIsLoadingDialogData(true);
    try {
      const club = await getClubById(booking.club);
      const service = await getServiceById(booking.service);
      setClubForDialog(club);
      setServiceForDialog(service);
      setIsDetailsDialogOpen(true);
    } catch (error) {
      toast({ variant: "destructive", toastTitle: "Error", toastDescription: "Could not load booking details." });
      setBookingForDialog(null);
    } finally {
      setIsLoadingDialogData(false);
    }
  };

  const initiateCancelBooking = async (booking: Booking) => {
    setBookingForDialog(booking); 
    setIsLoadingDialogData(true);
    try {
      // Fetch club and service details for the dialog message
      let tempClub = clubForDialog && clubForDialog._id === booking.club ? clubForDialog : null;
      let tempService = serviceForDialog && serviceForDialog._id === booking.service ? serviceForDialog : null;

      if (!tempClub) tempClub = await getClubById(booking.club);
      if (!tempService) tempService = await getServiceById(booking.service);

      setClubForDialog(tempClub); 
      setServiceForDialog(tempService); 
      setBookingToCancelForDialog(booking); 
      setIsCancelConfirmOpen(true);
    } catch (error) {
      toast({ variant: "destructive", toastTitle: "Error", toastDescription: "Could not load details for cancellation confirmation." });
    } finally {
      setIsLoadingDialogData(false);
    }
  };

  const executeCancelBooking = async () => {
    if (!bookingToCancelForDialog) {
      toast({ variant: "destructive", toastTitle: "Error", toastDescription: "No booking selected for cancellation." });
      return;
    }

    const bookingId = bookingToCancelForDialog._id;
    setUserBookings(prevBookings =>
      prevBookings.map(b =>
        b._id === bookingId ? { ...b, status: 'cancelled_by_customer', notes: 'Booking Cancelled by User' } : b
      )
    );

    const clubNameForToast = clubForDialog?.name || 'the club';
    const serviceNameForToast = serviceForDialog?.name || 'the service';

    toast({
      toastTitle: "Booking Cancelled",
      toastDescription: `Your booking at ${clubNameForToast} for ${serviceNameForToast} on ${format(new Date(bookingToCancelForDialog.bookingDate), 'MMM d, yyyy')} has been cancelled.`,
    });

    if (clubForDialog && currentUser) {
      addNotification(
        `Booking Cancelled: ${clubForDialog.name}`,
        `User ${currentUser?.displayName || currentUser?.email || bookingToCancelForDialog.customer.slice(-4)} cancelled their booking for ${serviceNameForToast} on ${format(new Date(bookingToCancelForDialog.bookingDate), 'MMM d, yyyy')}.`,
        '/dashboard/owner', // Link to owner dashboard
        `booking_cancelled_${bookingId}`
      );
    }

    setIsCancelConfirmOpen(false);
    setBookingToCancelForDialog(null);
    setClubForDialog(null); 
    setServiceForDialog(null); 
  };

  const canReschedule = (booking: Booking): boolean => {
    if (booking.status !== 'confirmed' && booking.status !== 'pending') {
      return false;
    }
    try {
<<<<<<< HEAD
      const bookingDateTimeString = `${booking.bookingDate}T${booking.startTime}`;
      // Assuming booking.bookingDate is YYYY-MM-DD and booking.startTime is HH:MM
      // We need to parse this carefully. The base bookingDate for parse is arbitrary as we only care about the time part relative to the bookingDate.
      const bookingStartDateTime = parse(bookingDateTimeString, "yyyy-MM-dd'T'HH:mm", new Date());

      if (isNaN(bookingStartDateTime.getTime())) {
        console.error("Invalid date/time for rescheduling check:", bookingDateTimeString);
        return false; // Invalid date format
=======
      // Ensure booking.date is treated as YYYY-MM-DD
      const datePart = booking.date.split('T')[0];
      const bookingDateTimeString = `${datePart}T${booking.startTime}`;
      
      const bookingStartDateTime = parse(bookingDateTimeString, "yyyy-MM-dd'T'HH:mm", new Date());

      if (isNaN(bookingStartDateTime.getTime())) {
          console.error("Invalid date/time for rescheduling check:", bookingDateTimeString, "Original booking.date:", booking.date, "Original booking.startTime:", booking.startTime);
          return false;
>>>>>>> a2f3a269
      }
      const oneHourBeforeBooking = subHours(bookingStartDateTime, 1);
      return isAfter(oneHourBeforeBooking, new Date());
    } catch (e) {
<<<<<<< HEAD
      console.error("Error parsing booking date/time for reschedule check:", e);
      return false;
=======
        console.error("Error parsing booking date/time for reschedule check:", e, "Booking date:", booking.date, "Booking startTime:", booking.startTime);
        return false;
>>>>>>> a2f3a269
    }
  };

  const initiateRescheduleBooking = async (booking: Booking) => {
    setBookingForDialog(booking); 
    setIsLoadingDialogData(true);
    try {
      const club = await getClubById(booking.club);
      const service = await getServiceById(booking.service);

      if (!club || !service) {
        toast({ variant: "destructive", toastTitle: "Error", toastDescription: "Could not load essential club/service details for rescheduling." });
        setIsLoadingDialogData(false);
        return;
      }
      setClubForRescheduleDialog(club);
      setServiceForRescheduleDialog(service);
      setBookingForRescheduleDialog(booking);
      setIsRescheduleDialogOpen(true);
    } catch (error) {
      toast({ variant: "destructive", toastTitle: "Error", toastDescription: "Could not load booking details for reschedule request." });
    } finally {
      setIsLoadingDialogData(false);
    }
  };

  const handleConfirmReschedule = async (newDate: Date, newSlot: TimeSlot) => {
    if (!bookingForRescheduleDialog || !clubForRescheduleDialog || !serviceForRescheduleDialog) {
      toast({ variant: "destructive", toastTitle: "Error", toastDescription: "Reschedule context is missing." });
      return;
    }
    const bookingId = bookingForRescheduleDialog._id;
    const originalDate = format(new Date(bookingForRescheduleDialog.bookingDate), 'MMM d, yyyy');
    const originalTime = `${bookingForRescheduleDialog.startTime}-${bookingForRescheduleDialog.endTime}`;
    const newDateFormatted = format(newDate, 'yyyy-MM-dd');

    setUserBookings(prevBookings =>
      prevBookings.map(b =>
        b._id === bookingId ? {
          ...b,
          date: newDateFormatted,
          startTime: newSlot.startTime,
          endTime: newSlot.endTime,
          status: 'pending',
          notes: (b.notes ? b.notes + "\n" : "") + `User requested reschedule on ${format(new Date(), 'MMM d, yyyy HH:mm')}. Original: ${originalDate} ${originalTime}. New Proposed: ${format(newDate, 'MMM d, yyyy')} ${newSlot.startTime}-${newSlot.endTime}. Awaiting owner confirmation.`
        } : b
      )
    );

    const clubNameForToast = clubForRescheduleDialog.name;
    const serviceNameForToast = serviceForRescheduleDialog.name;

    toast({
      toastTitle: "Reschedule Request Submitted",
      toastDescription: `Your request to reschedule booking for ${serviceNameForToast} at ${clubNameForToast} to ${format(newDate, 'MMM d, yyyy')} ${newSlot.startTime} is pending owner confirmation.`,
    });

    if (currentUser) {
      addNotification(
        `Reschedule Request: ${clubNameForToast}`,
        `User ${currentUser?.displayName || currentUser?.email || 'ID: ' + currentUser.uid.slice(-4)} requested to reschedule their booking for ${serviceNameForToast} (originally ${originalDate} ${originalTime}) to ${format(newDate, 'MMM d, yyyy')} ${newSlot.startTime}. Please review.`,
        '/dashboard/owner',
        `booking_reschedule_request_${bookingId}`
      );
      addNotification(
        `Reschedule for ${serviceNameForToast} Pending`,
        `Your reschedule request for ${clubNameForToast} to ${format(newDate, 'MMM d, yyyy')} ${newSlot.startTime} is pending owner confirmation.`,
        '/dashboard/user',
        `booking_reschedule_user_pending_${bookingId}`
      );
    }

    setIsRescheduleDialogOpen(false);
    setBookingForRescheduleDialog(null);
    setClubForRescheduleDialog(null);
    setServiceForRescheduleDialog(null);
  };


  if (authLoading || (isLoadingBookings && !bookingsError && !currentUser)) {
    console.log("UserDashboard: Render - Initial Loading (Auth or Pre-User Booking Load).");
    return (
      <div className="flex items-center justify-center min-h-[calc(100vh-12rem)]">
        <Loader2 className="h-12 w-12 animate-spin text-primary" />
      </div>
    );
  }

  if (currentUser && isLoadingBookings) {
    console.log("UserDashboard: Render - Loading Bookings (User Authenticated).");
    return (
      <div className="flex items-center justify-center min-h-[calc(100vh-12rem)]">
        <Loader2 className="h-12 w-12 animate-spin text-primary" />
        <p className="ml-3 text-muted-foreground">Loading your bookings...</p>
      </div>
    );
  }


  return (
    <div className="space-y-6">
      <div className="flex flex-col sm:flex-row justify-between items-start sm:items-center gap-4">
        <h1 className="text-3xl font-bold tracking-tight">My Dashboard</h1>
        <Button asChild>
          <Link href="/clubs"><CalendarPlus className="mr-2 h-4 w-4" /> New Booking</Link>
        </Button>
      </div>

      <section className="grid grid-cols-1 md:grid-cols-3 gap-4 mb-6">
        <Card>
          <CardHeader className="flex flex-row items-center justify-between space-y-0 pb-2">
            <CardTitle className="text-sm font-medium">Total Bookings</CardTitle>
            <BookCopy className="h-4 w-4 text-muted-foreground" />
          </CardHeader>
          <CardContent>
            <div className="text-2xl font-bold">{isLoadingBookings ? <Loader2 className="h-6 w-6 animate-spin" /> : userBookings.length}</div>
            <p className="text-xs text-muted-foreground">All your bookings</p>
          </CardContent>
        </Card>
        <Card>
          <CardHeader className="flex flex-row items-center justify-between space-y-0 pb-2">
            <CardTitle className="text-sm font-medium">Upcoming Bookings</CardTitle>
            <CalendarClock className="h-4 w-4 text-muted-foreground" />
          </CardHeader>
          <CardContent>
            <div className="text-2xl font-bold">{isLoadingBookings ? <Loader2 className="h-6 w-6 animate-spin" /> : upcomingBookings.length}</div>
            <p className="text-xs text-muted-foreground">Active and future reservations</p>
          </CardContent>
        </Card>
        <Card>
          <CardHeader className="flex flex-row items-center justify-between space-y-0 pb-2">
            <CardTitle className="text-sm font-medium">Completed Bookings</CardTitle>
            <HistoryIcon className="h-4 w-4 text-muted-foreground" />
          </CardHeader>
          <CardContent>
            <div className="text-2xl font-bold">{isLoadingBookings ? <Loader2 className="h-6 w-6 animate-spin" /> : completedBookingsCount}</div>
            <p className="text-xs text-muted-foreground">Successfully attended</p>
          </CardContent>
        </Card>
      </section>

      {bookingsError && !isLoadingBookings && (
        <Card className="border-destructive bg-destructive/10">
          <CardHeader>
            <CardTitle className="text-destructive flex items-center"><AlertTriangle className="mr-2" />Error Loading Bookings</CardTitle>
          </CardHeader>
          <CardContent>
            <p className="text-destructive-foreground">{bookingsError}</p>
            <Button variant="outline" className="mt-3" onClick={() => {
              if (currentUser) {
                const reFetchBookings = async () => {
                  if (!currentUser) return;
                  setIsLoadingBookings(true); setBookingsError(null);
                  try {
                    const bookings = await getBookingsByUserId(currentUser.uid);
                    bookings.sort((a, b) => {
                      const aIsUpcoming = ['confirmed', 'pending'].includes(a.status) && new Date(a.bookingDate) >= new Date();
                      const bIsUpcoming = ['confirmed', 'pending'].includes(b.status) && new Date(b.bookingDate) >= new Date();
                      if (aIsUpcoming && !bIsUpcoming) return -1;
                      if (!aIsUpcoming && bIsUpcoming) return 1;
                      return new Date(b.bookingDate).getTime() - new Date(a.bookingDate).getTime();
                    });
                    setUserBookings(bookings);
                  } catch (err: any) {
                    const errorMessage = err instanceof Error ? err.message : "Could not re-load your bookings.";
                    setBookingsError(errorMessage);
                    toast({ variant: "destructive", toastTitle: "Error Loading Bookings", toastDescription: errorMessage });
                  } finally { setIsLoadingBookings(false); }
                };
                reFetchBookings();
              } else {
                toast({ toastDescription: "Please log in to retry." });
              }
            }}>Try Again</Button>
          </CardContent>
        </Card>
      )}

      <Tabs defaultValue="upcoming">
        <TabsList className="grid w-full grid-cols-1 md:grid-cols-3 gap-1 h-auto md:h-10">
          <TabsTrigger value="upcoming">Upcoming Bookings</TabsTrigger>
          <TabsTrigger value="past">Past Bookings</TabsTrigger>
          <TabsTrigger value="favorites">
            <Heart className="mr-2 h-4 w-4" /> Favorite Clubs
          </TabsTrigger>
        </TabsList>
        <TabsContent value="upcoming" className="mt-4">
          <Card>
            <CardHeader>
              <CardTitle>Upcoming Bookings</CardTitle>
              <CardDescription>Manage your upcoming court reservations.</CardDescription>
            </CardHeader>
            <CardContent>
              {isLoadingBookings ? (
                <div className="text-center py-8"><Loader2 className="h-8 w-8 animate-spin text-primary mx-auto" /></div>
              ) : upcomingBookings.length > 0 ? (
                <Table>
                  <TableHeader>
                    <TableRow>
                      <TableHead className="px-2 sm:px-4">Club</TableHead>
                      <TableHead className="px-2 sm:px-4">Date</TableHead>
                      <TableHead className="px-2 sm:px-4">Time</TableHead>
                      <TableHead className="px-2 sm:px-4">Status</TableHead>
                      <TableHead className="text-right px-2 sm:px-4">Actions</TableHead>
                    </TableRow>
                  </TableHeader>
                  <TableBody>
                    {upcomingBookings.map((booking) => (
                      <TableRow key={booking._id}>
                        <TableCell className="font-medium p-2 sm:p-4">Club {booking.club.slice(-4)}</TableCell>
                        <TableCell className="p-2 sm:p-4">{new Date(booking.bookingDate).toLocaleDateString()}</TableCell>
                        <TableCell className="p-2 sm:p-4">{booking.startTime} - {booking.endTime}</TableCell>
                        <TableCell className="p-2 sm:p-4"><Badge variant={statusBadgeVariant(booking.status)}>{booking.status}</Badge></TableCell>
                        <TableCell className="text-right space-x-1 p-2 sm:p-4">
                          <Button
                            variant="ghost"
                            size="icon"
                            title="View Details"
                            onClick={() => handleOpenDetailsDialog(booking)}
                            disabled={isLoadingDialogData && bookingForDialog?._id === booking._id}
                          >
                            {isLoadingDialogData && bookingForDialog?._id === booking._id && (!isCancelConfirmOpen && !isRescheduleDialogOpen) ? (
                              <Loader2 className="h-4 w-4 animate-spin" />
                            ) : (
                              <Eye className="h-4 w-4" />
                            )}
                          </Button>
                          {(booking.status === 'pending' || booking.status === 'confirmed') && (
                            <>
                              <Button
                                variant="ghost"
                                size="icon"
                                title="Reschedule Booking"
                                onClick={() => initiateRescheduleBooking(booking)}
                                disabled={!canReschedule(booking) || (isLoadingDialogData && bookingForDialog?._id === booking._id)}
                              >
                                {isLoadingDialogData && bookingForDialog?._id === booking._id && isRescheduleDialogOpen ? (
                                  <Loader2 className="h-4 w-4 animate-spin" />
                                ) : (
                                  <Edit className={`h-4 w-4 ${!canReschedule(booking) ? 'text-muted-foreground/50' : ''}`} />
                                )}
                              </Button>
                              <Button
                                variant="ghost"
                                size="icon"
                                title="Cancel Booking"
                                onClick={() => initiateCancelBooking(booking)}
                                disabled={isLoadingDialogData && bookingForDialog?._id === booking._id}
                              >
                                {isLoadingDialogData && bookingForDialog?._id === booking._id && isCancelConfirmOpen ? (
                                  <Loader2 className="h-4 w-4 animate-spin" />
                                ) : (
                                  <Trash2 className="h-4 w-4 text-destructive" />
                                )}
                              </Button>
                            </>
                          )}
                        </TableCell>
                      </TableRow>
                    ))}
                  </TableBody>
                </Table>
              ) : (
                <p className="text-muted-foreground text-center py-8">You have no upcoming bookings.</p>
              )}
            </CardContent>
          </Card>
        </TabsContent>
        <TabsContent value="past" className="mt-4">
          <Card>
            <CardHeader>
              <CardTitle>Past Bookings</CardTitle>
              <CardDescription>Review your booking history and leave feedback.</CardDescription>
            </CardHeader>
            <CardContent>
              {isLoadingBookings ? (
                <div className="text-center py-8"><Loader2 className="h-8 w-8 animate-spin text-primary mx-auto" /></div>
              ) : pastBookings.length > 0 ? (
                <Table>
                  <TableHeader>
                    <TableRow>
                      <TableHead className="px-2 sm:px-4">Club</TableHead>
                      <TableHead className="px-2 sm:px-4">Date</TableHead>
                      <TableHead className="px-2 sm:px-4">Status</TableHead>
                      <TableHead className="text-right px-2 sm:px-4">Actions</TableHead>
                    </TableRow>
                  </TableHeader>
                  <TableBody>
                    {pastBookings.map((booking) => (
                      <TableRow key={booking._id}>
                        <TableCell className="font-medium p-2 sm:p-4">Club {booking.club.slice(-4)}</TableCell>
                        <TableCell className="p-2 sm:p-4">{new Date(booking.bookingDate).toLocaleDateString()}</TableCell>
                        <TableCell className="p-2 sm:p-4"><Badge variant={statusBadgeVariant(booking.status)}>{booking.status}</Badge></TableCell>
                        <TableCell className="text-right space-x-1 p-2 sm:p-4">
                          <Button
                            variant="ghost"
                            size="icon"
                            title="View Details"
                            onClick={() => handleOpenDetailsDialog(booking)}
                            disabled={isLoadingDialogData && bookingForDialog?._id === booking._id}
                          >
                            {isLoadingDialogData && bookingForDialog?._id === booking._id ? (
                              <Loader2 className="h-4 w-4 animate-spin" />
                            ) : (
                              <Eye className="h-4 w-4" />
                            )}
                          </Button>
                          {booking.status === 'completed' && (
                            !hasBeenReviewed(booking._id) ? (
                              <Button variant="outline" size="sm" onClick={() => handleOpenReviewDialog(booking)}>
                                <MessageSquarePlus className="mr-1.5 h-4 w-4" /> Leave Review
                              </Button>
                            ) : (
                              <Button variant="ghost" size="sm" disabled>Reviewed</Button>
                            )
                          )}
                        </TableCell>
                      </TableRow>
                    ))}
                  </TableBody>
                </Table>
              ) : (
                <p className="text-muted-foreground text-center py-8">No past bookings found.</p>
              )}
            </CardContent>
          </Card>
        </TabsContent>
        <TabsContent value="favorites" className="mt-4">
          <Card>
            <CardHeader>
              <CardTitle>My Favorite Clubs</CardTitle>
              <CardDescription>Your handpicked list of top sports clubs.</CardDescription>
            </CardHeader>
            <CardContent>
              {isLoadingFavorites ? (
                <div className="text-center py-12">
                  <Loader2 className="h-10 w-10 animate-spin mx-auto text-primary mb-3" />
                  <p className="text-muted-foreground">Loading favorite clubs...</p>
                </div>
              ) : favoriteClubs.length > 0 ? (
                <div className="grid grid-cols-1 sm:grid-cols-2 lg:grid-cols-3 gap-6">
                  {favoriteClubs.map((club) => (
                    <ClubCard key={club._id || club.id} club={club} />
                  ))}
                </div>
              ) : (
                <div className="text-center py-12">
                  <Heart className="mx-auto h-16 w-16 text-muted-foreground mb-4" />
                  <h2 className="text-xl font-semibold text-foreground mb-2">No Favorite Clubs Yet</h2>
                  <p className="text-muted-foreground mb-6">
                    Start exploring and tap the heart icon on any club to add it to your favorites!
                  </p>
                  <Button asChild>
                    <Link href="/clubs">Find Clubs</Link>
                  </Button>
                </div>
              )}
            </CardContent>
          </Card>
        </TabsContent>
      </Tabs>

      {selectedBookingForReview && (
        <AlertDialog open={isReviewDialogOpen} onOpenChange={setIsReviewDialogOpen}>
          <AlertDialogContent className="sm:max-w-lg">
            <ReviewForm
              booking={selectedBookingForReview}
              onReviewSubmit={handleReviewSubmitted}
            />
          </AlertDialogContent>
        </AlertDialog>
      )}

      {bookingForDialog && (
        <BookingDetailsDialog
          isOpen={isDetailsDialogOpen}
          onOpenChange={(open) => {
            setIsDetailsDialogOpen(open);
            if (!open) {
              setBookingForDialog(null);
              setClubForDialog(null);
              setServiceForDialog(null);
            }
          }}
          booking={bookingForDialog}
          club={clubForDialog}
          service={serviceForDialog}
          isLoading={isLoadingDialogData && !clubForDialog && !serviceForDialog}
        />
      )}

      {bookingToCancelForDialog && (
        <AlertDialog open={isCancelConfirmOpen} onOpenChange={setIsCancelConfirmOpen}>
          <AlertDialogContent>
            <AlertDialogHeader>
              <AlertDialogTitle className="flex items-center">
                <AlertCircle className="mr-2 h-6 w-6 text-destructive" />
                Confirm Cancellation
              </AlertDialogTitle>
              <AlertDialogDescription>
                Are you sure you want to cancel your booking for{' '}
                <strong>{serviceForDialog?.name || bookingToCancelForDialog.service.slice(-6)}</strong> at{' '}
                <strong>{clubForDialog?.name || bookingToCancelForDialog.club.slice(-6)}</strong> on{' '}
                <strong>{format(new Date(bookingToCancelForDialog.bookingDate), 'MMM d, yyyy')}</strong> at{' '}
                <strong>{bookingToCancelForDialog.startTime}</strong>? This action cannot be undone.
              </AlertDialogDescription>
            </AlertDialogHeader>
            <AlertDialogFooter>
              <AlertDialogCancel onClick={() => { setBookingToCancelForDialog(null); setClubForDialog(null); setServiceForDialog(null); }}>Back</AlertDialogCancel>
              <AlertDialogAction
                onClick={executeCancelBooking}
                className="bg-destructive text-destructive-foreground hover:bg-destructive/90"
              >
                Confirm Cancel
              </AlertDialogAction>
            </AlertDialogFooter>
          </AlertDialogContent>
        </AlertDialog>
      )}

      {bookingForRescheduleDialog && clubForRescheduleDialog && serviceForRescheduleDialog && (
        <RescheduleBookingDialog
          isOpen={isRescheduleDialogOpen}
          onOpenChange={(open) => {
            setIsRescheduleDialogOpen(open);
            if (!open) {
              setBookingForRescheduleDialog(null);
              setClubForRescheduleDialog(null);
              setServiceForRescheduleDialog(null);
            }
          }}
          booking={bookingForRescheduleDialog}
          club={clubForRescheduleDialog}
          service={serviceForRescheduleDialog}
          onRescheduleConfirm={handleConfirmReschedule}
        />
      )}
    </div>
  );
}
<|MERGE_RESOLUTION|>--- conflicted
+++ resolved
@@ -232,37 +232,21 @@
       return false;
     }
     try {
-<<<<<<< HEAD
-      const bookingDateTimeString = `${booking.bookingDate}T${booking.startTime}`;
-      // Assuming booking.bookingDate is YYYY-MM-DD and booking.startTime is HH:MM
-      // We need to parse this carefully. The base bookingDate for parse is arbitrary as we only care about the time part relative to the bookingDate.
-      const bookingStartDateTime = parse(bookingDateTimeString, "yyyy-MM-dd'T'HH:mm", new Date());
-
-      if (isNaN(bookingStartDateTime.getTime())) {
-        console.error("Invalid date/time for rescheduling check:", bookingDateTimeString);
-        return false; // Invalid date format
-=======
       // Ensure booking.date is treated as YYYY-MM-DD
-      const datePart = booking.date.split('T')[0];
+      const datePart = booking.bookingDate.split('T')[0];
       const bookingDateTimeString = `${datePart}T${booking.startTime}`;
       
       const bookingStartDateTime = parse(bookingDateTimeString, "yyyy-MM-dd'T'HH:mm", new Date());
 
       if (isNaN(bookingStartDateTime.getTime())) {
-          console.error("Invalid date/time for rescheduling check:", bookingDateTimeString, "Original booking.date:", booking.date, "Original booking.startTime:", booking.startTime);
+          console.error("Invalid date/time for rescheduling check:", bookingDateTimeString, "Original booking.date:", booking.bookingDate, "Original booking.startTime:", booking.startTime);
           return false;
->>>>>>> a2f3a269
       }
       const oneHourBeforeBooking = subHours(bookingStartDateTime, 1);
       return isAfter(oneHourBeforeBooking, new Date());
     } catch (e) {
-<<<<<<< HEAD
-      console.error("Error parsing booking date/time for reschedule check:", e);
-      return false;
-=======
-        console.error("Error parsing booking date/time for reschedule check:", e, "Booking date:", booking.date, "Booking startTime:", booking.startTime);
+        console.error("Error parsing booking date/time for reschedule check:", e, "Booking date:", booking.bookingDate, "Booking startTime:", booking.startTime);
         return false;
->>>>>>> a2f3a269
     }
   };
 
