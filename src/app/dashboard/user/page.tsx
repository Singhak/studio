--- conflicted
+++ resolved
@@ -7,13 +7,8 @@
 import { Button } from "@/components/ui/button";
 import { Table, TableBody, TableCell, TableHead, TableHeader, TableRow } from "@/components/ui/table";
 import { Badge } from "@/components/ui/badge";
-<<<<<<< HEAD
-import type { Booking, Club, Service, ClubAddress, BookingStatus } from "@/lib/types";
+import type { Booking, Club, Service, ClubAddress } from "@/lib/types";
 import { Eye, Edit, Trash2, CalendarPlus, Heart, BookCopy, CalendarClock, History as HistoryIcon, MessageSquarePlus, Loader2, AlertTriangle, AlertCircle } from "lucide-react";
-=======
-import type { Booking, Club, Service, ClubAddress } from "@/lib/types"; 
-import { Eye, Edit, Trash2, CalendarPlus, Heart, BookCopy, CalendarClock, History as HistoryIcon, MessageSquarePlus, Loader2, AlertTriangle, AlertCircle, CalendarEdit } from "lucide-react"; 
->>>>>>> 0c81a6a1
 import Link from "next/link";
 import { ClubCard } from '@/components/features/clubs/ClubCard';
 import { ReviewForm } from '@/components/features/reviews/ReviewForm';
@@ -29,7 +24,7 @@
   AlertDialogTitle,
 } from "@/components/ui/alert-dialog";
 import { getAllClubs, getClubById, getServiceById } from '@/services/clubService';
-import { getBookingsByUserId, updateBookingStatus } from '@/services/bookingService';
+import { getBookingsByUserId } from '@/services/bookingService';
 import { useAuth } from '@/contexts/AuthContext';
 import { useToast } from '@/hooks/use-toast';
 import { format, parse, isAfter, addHours, subHours } from 'date-fns';
@@ -40,7 +35,7 @@
     case 'pending': return 'secondary';
     case 'completed': return 'outline';
     case 'cancelled_by_customer': return 'destructive';
-    case 'cancelled_by_customer': return 'destructive';
+    case 'cancelled_by_club': return 'destructive';
     case 'rejected': return 'destructive';
     default: return 'secondary';
   }
@@ -151,13 +146,9 @@
   };
 
   const hasBeenReviewed = (bookingId: string) => {
-<<<<<<< HEAD
-    return bookingId === 'ub3_mock_reviewed';
-=======
     // This is a mock check. In a real app, you'd check against actual review data.
     // For example, if the booking object itself had a `hasReview: true` property.
     return bookingId === 'ub3_mock_reviewed'; // Assuming 'ub3_mock_reviewed' is an ID of a booking that's been reviewed
->>>>>>> 0c81a6a1
   };
 
   const handleOpenDetailsDialog = async (booking: Booking) => {
@@ -182,20 +173,20 @@
     setIsLoadingDialogData(true);
     try {
       // Fetch club and service details for the dialog message
-      let tempClub = clubForDialog && clubForDialog._id === booking.clubId ? clubForDialog : null;
-      let tempService = serviceForDialog && serviceForDialog._id === booking.serviceId ? serviceForDialog : null;
-
-      if (!tempClub) tempClub = await getClubById(booking.clubId);
-      if (!tempService) tempService = await getServiceById(booking.serviceId);
-      
+      let tempClub = clubForDialog && clubForDialog._id === booking.club ? clubForDialog : null;
+      let tempService = serviceForDialog && serviceForDialog._id === booking.service ? serviceForDialog : null;
+
+      if (!tempClub) tempClub = await getClubById(booking.club);
+      if (!tempService) tempService = await getServiceById(booking.service);
+
       setClubForDialog(tempClub);
       setServiceForDialog(tempService);
       setBookingToCancelForDialog(booking);
       setIsCancelConfirmOpen(true);
     } catch (error) {
-       toast({ variant: "destructive", toastTitle: "Error", toastDescription: "Could not load details for cancellation confirmation." });
+      toast({ variant: "destructive", toastTitle: "Error", toastDescription: "Could not load details for cancellation confirmation." });
     } finally {
-        setIsLoadingDialogData(false);
+      setIsLoadingDialogData(false);
     }
   };
 
@@ -205,77 +196,34 @@
       return;
     }
 
-<<<<<<< HEAD
     const bookingId = bookingToCancelForDialog._id;
-    try {
-      const cancelledBooking = await updateBookingStatus(bookingId, 'cancelled_by_customer');
-      if (!cancelledBooking) {
-        toast({ variant: "destructive", toastTitle: "Error", toastDescription: "Could not update booking status." });
-        return;
-      }
-      setUserBookings(prevBookings =>
-        prevBookings.map(b =>
-          b._id === bookingId ? { ...b, status: 'cancelled_by_customer' } : b
-        )
-=======
-    const bookingId = bookingToCancelForDialog.id;
     setUserBookings(prevBookings =>
       prevBookings.map(b =>
-        b.id === bookingId ? { ...b, status: 'cancelled' } : b
+        b._id === bookingId ? { ...b, status: 'cancelled_by_customer', notes: 'Booking Cancelled by User' } : b
       )
     );
-    
+
     const clubNameForToast = clubForDialog?.name || 'the club';
     const serviceNameForToast = serviceForDialog?.name || 'the service';
 
     toast({
       toastTitle: "Booking Cancelled",
-      toastDescription: `Your booking at ${clubNameForToast} for ${serviceNameForToast} on ${format(new Date(bookingToCancelForDialog.date), 'MMM d, yyyy')} has been cancelled.`,
+      toastDescription: `Your booking at ${clubNameForToast} for ${serviceNameForToast} on ${format(new Date(bookingToCancelForDialog.bookingDate), 'MMM d, yyyy')} has been cancelled.`,
     });
 
     if (clubForDialog) {
       addNotification(
         `Booking Cancelled: ${clubForDialog.name}`,
-        `User ${currentUser?.displayName || currentUser?.email || bookingToCancelForDialog.userId.slice(-4)} cancelled their booking for ${serviceNameForToast} on ${format(new Date(bookingToCancelForDialog.date), 'MMM d, yyyy')}.`,
+        `User ${currentUser?.displayName || currentUser?.email || bookingToCancelForDialog.customer.slice(-4)} cancelled their booking for ${serviceNameForToast} on ${format(new Date(bookingToCancelForDialog.bookingDate), 'MMM d, yyyy')}.`,
         '/dashboard/owner', // Link to owner dashboard
         `booking_cancelled_${bookingId}`
->>>>>>> 0c81a6a1
       );
-
-      // Fetch club and service details for notification if not already available
-      let tempClub = clubForDialog && clubForDialog._id === bookingToCancelForDialog.club ? clubForDialog : null;
-      let tempService = serviceForDialog && serviceForDialog._id === bookingToCancelForDialog.service ? serviceForDialog : null;
-
-      if (!tempClub) tempClub = await getClubById(bookingToCancelForDialog.club);
-      if (!tempService) tempService = await getServiceById(bookingToCancelForDialog.service);
-
-      toast({
-        toastTitle: "Booking Cancelled",
-        toastDescription: `Your booking at ${tempClub?.name || 'the club'} for ${tempService?.name || 'the service'} on ${format(new Date(bookingToCancelForDialog.bookingDate), 'MMM d, yyyy')} has been cancelled.`,
-      });
-
-      // if (tempClub) {
-      //   addNotification(
-      //     `Booking Cancelled: ${tempClub.name}`,
-      //     `User ${currentUser?.displayName || currentUser?.email || bookingToCancelForDialog.customer.slice(-4)} cancelled their booking for ${tempService?.name || 'a service'} on ${format(new Date(bookingToCancelForDialog.bookingDate), 'MMM d, yyyy')}.`,
-      //     '/dashboard/owner',
-      //     `booking_cancelled_${bookingId}`
-      //   );
-      // }
-    } catch (error) {
-      toast({ variant: "destructive", toastTitle: "Error", toastDescription: "Could not update booking status." });
-    } finally {
-      setIsCancelConfirmOpen(false);
-      setBookingToCancelForDialog(null);
-    }
-<<<<<<< HEAD
-=======
-    
+    }
+
     setIsCancelConfirmOpen(false);
     setBookingToCancelForDialog(null);
     setClubForDialog(null);
     setServiceForDialog(null);
->>>>>>> 0c81a6a1
     // In a real app, you'd also make an API call here to update the backend.
     // e.g., await cancelBookingApi(bookingId);
   };
@@ -285,20 +233,20 @@
       return false;
     }
     try {
-      const bookingDateTimeString = `${booking.date}T${booking.startTime}`;
-      // Assuming booking.date is YYYY-MM-DD and booking.startTime is HH:MM
-      // We need to parse this carefully. The base date for parse is arbitrary as we only care about the time part relative to the date.
+      const bookingDateTimeString = `${booking.bookingDate}T${booking.startTime}`;
+      // Assuming booking.bookingDate is YYYY-MM-DD and booking.startTime is HH:MM
+      // We need to parse this carefully. The base bookingDate for parse is arbitrary as we only care about the time part relative to the bookingDate.
       const bookingStartDateTime = parse(bookingDateTimeString, "yyyy-MM-dd'T'HH:mm", new Date());
-      
+
       if (isNaN(bookingStartDateTime.getTime())) {
-          console.error("Invalid date/time for rescheduling check:", bookingDateTimeString);
-          return false; // Invalid date format
+        console.error("Invalid date/time for rescheduling check:", bookingDateTimeString);
+        return false; // Invalid date format
       }
       const oneHourBeforeBooking = subHours(bookingStartDateTime, 1);
       return isAfter(oneHourBeforeBooking, new Date());
     } catch (e) {
-        console.error("Error parsing booking date/time for reschedule check:", e);
-        return false;
+      console.error("Error parsing booking date/time for reschedule check:", e);
+      return false;
     }
   };
 
@@ -306,16 +254,16 @@
     setBookingForDialog(booking); // Re-use for dialog loading state
     setIsLoadingDialogData(true);
     try {
-        const club = await getClubById(booking.clubId);
-        const service = await getServiceById(booking.serviceId);
-        setClubForDialog(club);
-        setServiceForDialog(service);
-        setBookingToRescheduleForDialog(booking);
-        setIsRescheduleConfirmOpen(true);
+      const club = await getClubById(booking.club);
+      const service = await getServiceById(booking.service);
+      setClubForDialog(club);
+      setServiceForDialog(service);
+      setBookingToRescheduleForDialog(booking);
+      setIsRescheduleConfirmOpen(true);
     } catch (error) {
-        toast({ variant: "destructive", toastTitle: "Error", toastDescription: "Could not load booking details for reschedule request." });
+      toast({ variant: "destructive", toastTitle: "Error", toastDescription: "Could not load booking details for reschedule request." });
     } finally {
-        setIsLoadingDialogData(false);
+      setIsLoadingDialogData(false);
     }
   };
 
@@ -324,20 +272,20 @@
       toast({ variant: "destructive", toastTitle: "Error", toastDescription: "No booking selected for reschedule." });
       return;
     }
-    const bookingId = bookingToRescheduleForDialog.id;
-    const originalDate = format(new Date(bookingToRescheduleForDialog.date), 'MMM d, yyyy');
+    const bookingId = bookingToRescheduleForDialog._id;
+    const originalDate = format(new Date(bookingToRescheduleForDialog.bookingDate), 'MMM d, yyyy');
     const originalTime = `${bookingToRescheduleForDialog.startTime}-${bookingToRescheduleForDialog.endTime}`;
 
     setUserBookings(prevBookings =>
       prevBookings.map(b =>
-        b.id === bookingId ? { 
-          ...b, 
+        b._id === bookingId ? {
+          ...b,
           status: 'pending', // Always set to pending for owner approval
           notes: (b.notes ? b.notes + "\n" : "") + `Reschedule requested by user on ${format(new Date(), 'MMM d, yyyy HH:mm')}. Original: ${originalDate} ${originalTime}. New time pending owner confirmation.`
         } : b
       )
     );
-    
+
     const clubNameForToast = clubForDialog?.name || 'the club';
     const serviceNameForToast = serviceForDialog?.name || 'the service';
 
@@ -349,18 +297,18 @@
     if (clubForDialog && currentUser) {
       addNotification(
         `Reschedule Request: ${clubForDialog.name}`,
-        `User ${currentUser?.displayName || currentUser?.email || 'ID: '+currentUser.uid.slice(-4)} requested to reschedule their booking for ${serviceNameForToast} (originally ${originalDate} ${originalTime}). Please review.`,
+        `User ${currentUser?.displayName || currentUser?.email || 'ID: ' + currentUser.uid.slice(-4)} requested to reschedule their booking for ${serviceNameForToast} (originally ${originalDate} ${originalTime}). Please review.`,
         '/dashboard/owner', // Link to owner dashboard
         `booking_reschedule_request_${bookingId}`
       );
-       addNotification(
+      addNotification(
         `Reschedule for ${serviceNameForToast} Pending`,
         `Your reschedule request for ${clubNameForToast} is pending owner confirmation.`,
         '/dashboard/user',
         `booking_reschedule_user_pending_${bookingId}`
       );
     }
-    
+
     setIsRescheduleConfirmOpen(false);
     setBookingToRescheduleForDialog(null);
     setClubForDialog(null);
@@ -510,57 +458,40 @@
                             onClick={() => handleOpenDetailsDialog(booking)}
                             disabled={isLoadingDialogData && bookingForDialog?._id === booking._id}
                           >
-                            {isLoadingDialogData && bookingForDialog?._id === booking._id ? (
+                            {isLoadingDialogData && bookingForDialog?._id === booking._id && (!isCancelConfirmOpen && !isRescheduleConfirmOpen) ? (
                               <Loader2 className="h-4 w-4 animate-spin" />
                             ) : (
                               <Eye className="h-4 w-4" />
                             )}
                           </Button>
                           {(booking.status === 'pending' || booking.status === 'confirmed') && (
-                            <Button
-                              variant="ghost"
-                              size="icon"
-<<<<<<< HEAD
-=======
-                              title="View Details"
-                              onClick={() => handleOpenDetailsDialog(booking)}
-                              disabled={isLoadingDialogData && bookingForDialog?.id === booking.id}
-                            >
-                              {isLoadingDialogData && bookingForDialog?.id === booking.id && (!isCancelConfirmOpen && !isRescheduleConfirmOpen) ? (
-                                <Loader2 className="h-4 w-4 animate-spin" />
-                              ) : (
-                                <Eye className="h-4 w-4" />
-                              )}
-                            </Button>
-                          {(booking.status === 'pending' || booking.status === 'confirmed') && (
                             <>
-                            <Button 
-                                variant="ghost" 
-                                size="icon" 
+                              <Button
+                                variant="ghost"
+                                size="icon"
                                 title="Reschedule Booking"
                                 onClick={() => initiateRescheduleBooking(booking)}
-                                disabled={!canReschedule(booking) || (isLoadingDialogData && bookingForDialog?.id === booking.id)}
+                                disabled={!canReschedule(booking) || (isLoadingDialogData && bookingForDialog?._id === booking._id)}
                               >
-                                {isLoadingDialogData && bookingForDialog?.id === booking.id && isRescheduleConfirmOpen ? (
-                                     <Loader2 className="h-4 w-4 animate-spin" />
+                                {isLoadingDialogData && bookingForDialog?._id === booking._id && isRescheduleConfirmOpen ? (
+                                  <Loader2 className="h-4 w-4 animate-spin" />
                                 ) : (
-                                    <CalendarEdit className={`h-4 w-4 ${!canReschedule(booking) ? 'text-muted-foreground/50' : ''}`} />
+                                  <Edit className={`h-4 w-4 ${!canReschedule(booking) ? 'text-muted-foreground/50' : ''}`} />
                                 )}
                               </Button>
-                            <Button 
-                              variant="ghost" 
-                              size="icon" 
->>>>>>> 0c81a6a1
-                              title="Cancel Booking"
-                              onClick={() => initiateCancelBooking(booking)}
-                              disabled={isLoadingDialogData && bookingForDialog?.id === booking.id}
-                            >
-                               {isLoadingDialogData && bookingForDialog?.id === booking.id && isCancelConfirmOpen ? (
-                                     <Loader2 className="h-4 w-4 animate-spin" />
+                              <Button
+                                variant="ghost"
+                                size="icon"
+                                title="Cancel Booking"
+                                onClick={() => initiateCancelBooking(booking)}
+                                disabled={isLoadingDialogData && bookingForDialog?._id === booking._id}
+                              >
+                                {isLoadingDialogData && bookingForDialog?._id === booking._id && isCancelConfirmOpen ? (
+                                  <Loader2 className="h-4 w-4 animate-spin" />
                                 ) : (
-                                    <Trash2 className="h-4 w-4 text-destructive" />
+                                  <Trash2 className="h-4 w-4 text-destructive" />
                                 )}
-                            </Button>
+                              </Button>
                             </>
                           )}
                         </TableCell>
@@ -707,15 +638,9 @@
               </AlertDialogTitle>
               <AlertDialogDescription>
                 Are you sure you want to cancel your booking for{' '}
-<<<<<<< HEAD
-                <strong>{serviceForDialog?.name || bookingToCancelForDialog.service}</strong> at{' '}
-                <strong>{clubForDialog?.name || bookingToCancelForDialog.club}</strong> on{' '}
+                <strong>{serviceForDialog?.name || bookingToCancelForDialog.service.slice(-6)}</strong> at{' '}
+                <strong>{clubForDialog?.name || bookingToCancelForDialog.club.slice(-6)}</strong> on{' '}
                 <strong>{format(new Date(bookingToCancelForDialog.bookingDate), 'MMM d, yyyy')}</strong> at{' '}
-=======
-                <strong>{serviceForDialog?.name || bookingToCancelForDialog.serviceId.slice(-6)}</strong> at{' '}
-                <strong>{clubForDialog?.name || bookingToCancelForDialog.clubId.slice(-6)}</strong> on{' '}
-                <strong>{format(new Date(bookingToCancelForDialog.date), 'MMM d, yyyy')}</strong> at{' '}
->>>>>>> 0c81a6a1
                 <strong>{bookingToCancelForDialog.startTime}</strong>? This action cannot be undone.
               </AlertDialogDescription>
             </AlertDialogHeader>
@@ -737,17 +662,17 @@
           <AlertDialogContent>
             <AlertDialogHeader>
               <AlertDialogTitle className="flex items-center">
-                <CalendarEdit className="mr-2 h-6 w-6 text-primary" />
+                <Edit className="mr-2 h-6 w-6 text-primary" />
                 Request to Reschedule Booking
               </AlertDialogTitle>
               <AlertDialogDescription>
                 You are requesting to reschedule your booking for{' '}
                 <strong>{serviceForDialog.name}</strong> at <strong>{clubForDialog.name}</strong>,
                 originally on{' '}
-                <strong>{format(new Date(bookingToRescheduleForDialog.date), 'MMM d, yyyy')}</strong> from{' '}
+                <strong>{format(new Date(bookingToRescheduleForDialog.bookingDate), 'MMM d, yyyy')}</strong> from{' '}
                 <strong>{bookingToRescheduleForDialog.startTime} to {bookingToRescheduleForDialog.endTime}</strong>.
-                <br/><br/>
-                This will send a request to the club owner. Your booking status will be 'pending' until the owner confirms a new time. 
+                <br /><br />
+                This will send a request to the club owner. Your booking status will be 'pending' until the owner confirms a new time.
                 (Note: Actual new time selection UI will be added in a future update.)
               </AlertDialogDescription>
             </AlertDialogHeader>
@@ -764,4 +689,4 @@
       )}
     </div>
   );
-}
+}