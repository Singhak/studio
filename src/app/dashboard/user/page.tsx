
"use client";

import { useState, useEffect, useMemo, useCallback } from 'react';
import { Tabs, TabsContent, TabsList, TabsTrigger } from "@/components/ui/tabs";
import { Card, CardContent, CardDescription, CardHeader, CardTitle } from "@/components/ui/card";
import { Button } from "@/components/ui/button";
import { Table, TableBody, TableCell, TableHead, TableHeader, TableRow } from "@/components/ui/table";
import { Badge } from "@/components/ui/badge";
import type { Booking, Club, Service, TimeSlot } from "@/lib/types";
import { Edit, Eye, Trash2, CalendarPlus, Heart, BookCopy, CalendarClock, History as HistoryIcon, MessageSquarePlus, Loader2, AlertTriangle, AlertCircle } from "lucide-react";
import Link from "next/link";
import { ClubCard } from '@/components/features/clubs/ClubCard';
import { ReviewForm } from '@/components/features/reviews/ReviewForm';
import { BookingDetailsDialog } from '@/components/features/booking/BookingDetailsDialog';
import { RescheduleBookingDialog } from '@/components/features/booking/RescheduleBookingDialog'; // New Dialog
import {
  AlertDialog,
  AlertDialogAction,
  AlertDialogCancel,
  AlertDialogContent,
  AlertDialogDescription,
  AlertDialogFooter,
  AlertDialogHeader,
  AlertDialogTitle,
} from "@/components/ui/alert-dialog";
import { getAllClubs, getClubById, getServiceById } from '@/services/clubService';
import { getBookingsByUserId } from '@/services/bookingService';
import { useAuth } from '@/contexts/AuthContext';
import { useToast } from '@/hooks/use-toast';
import { format, parse, isAfter, subHours } from 'date-fns';

const statusBadgeVariant = (status: Booking['status']) => {
  switch (status) {
    case 'confirmed': return 'default';
    case 'pending': return 'secondary';
    case 'completed': return 'outline';
    case 'cancelled_by_customer': return 'destructive';
    case 'cancelled_by_club': return 'destructive';
    case 'rejected': return 'destructive';
    default: return 'secondary';
  }
};

export default function UserDashboardPage() {
  const { currentUser, loading: authLoading, addNotification } = useAuth();
  const { toast } = useToast();

  const [userBookings, setUserBookings] = useState<Booking[]>([]);
  const [isLoadingBookings, setIsLoadingBookings] = useState(true);
  const [bookingsError, setBookingsError] = useState<string | null>(null);

  const [favoriteClubs, setFavoriteClubs] = useState<Club[]>([]);
  const [isLoadingFavorites, setIsLoadingFavorites] = useState(true);

  const [isReviewDialogOpen, setIsReviewDialogOpen] = useState(false);
  const [selectedBookingForReview, setSelectedBookingForReview] = useState<Booking | null>(null);

  const [bookingForDialog, setBookingForDialog] = useState<Booking | null>(null);
  const [clubForDialog, setClubForDialog] = useState<Club | null>(null);
  const [serviceForDialog, setServiceForDialog] = useState<Service | null>(null);
  const [isDetailsDialogOpen, setIsDetailsDialogOpen] = useState(false);
  const [isLoadingDialogData, setIsLoadingDialogData] = useState(false);

  const [isCancelConfirmOpen, setIsCancelConfirmOpen] = useState(false);
  const [bookingToCancelForDialog, setBookingToCancelForDialog] = useState<Booking | null>(null);

  const [isRescheduleDialogOpen, setIsRescheduleDialogOpen] = useState(false);
  const [bookingForRescheduleDialog, setBookingForRescheduleDialog] = useState<Booking | null>(null);
  const [clubForRescheduleDialog, setClubForRescheduleDialog] = useState<Club | null>(null);
  const [serviceForRescheduleDialog, setServiceForRescheduleDialog] = useState<Service | null>(null);


  useEffect(() => {
    console.log("UserDashboard: useEffect[fetchBookings] - Triggered. AuthLoading:", authLoading, "CurrentUser:", !!currentUser);
    const fetchBookings = async () => {
      if (!currentUser) {
        console.log("UserDashboard: useEffect[fetchBookings] - No current user, skipping booking fetch.");
        setIsLoadingBookings(false);
        setUserBookings([]);
        setBookingsError(null);
        return;
      }
      console.log("UserDashboard: useEffect[fetchBookings] - Fetching bookings for user:", currentUser.uid);
      setIsLoadingBookings(true);
      setBookingsError(null);
      try {
        const bookings = await getBookingsByUserId(currentUser.uid);
        bookings.sort((a, b) => {
          const aIsUpcoming = ['confirmed', 'pending'].includes(a.status) && new Date(a.bookingDate) >= new Date();
          const bIsUpcoming = ['confirmed', 'pending'].includes(b.status) && new Date(b.bookingDate) >= new Date();
          if (aIsUpcoming && !bIsUpcoming) return -1;
          if (!aIsUpcoming && bIsUpcoming) return 1;
          return new Date(b.bookingDate).getTime() - new Date(a.bookingDate).getTime();
        });
        console.log("UserDashboard: useEffect[fetchBookings] - Bookings fetched:", bookings.length);
        setUserBookings(bookings);
      } catch (error) {
        console.error("UserDashboard: useEffect[fetchBookings] - Failed to fetch user bookings:", error);
        const errorMessage = error instanceof Error ? error.message : "Could not load your bookings.";
        setBookingsError(errorMessage);
        toast({ variant: "destructive", toastTitle: "Error Loading Bookings", toastDescription: errorMessage });
        setUserBookings([]);
      } finally {
        console.log("UserDashboard: useEffect[fetchBookings] - Finished fetching bookings, setIsLoadingBookings(false)");
        setIsLoadingBookings(false);
      }
    };

    if (!authLoading && currentUser) {
      fetchBookings();
    } else if (!authLoading && !currentUser) {
      console.log("UserDashboard: useEffect[fetchBookings] - Auth loaded, no user. Clearing booking state.");
      setIsLoadingBookings(false);
      setUserBookings([]);
      setBookingsError(null);
    }
  }, [currentUser, authLoading, toast]);


  useEffect(() => {
    const fetchFavoriteClubs = async () => {
      setIsLoadingFavorites(true);
      try {
        const allClubs = await getAllClubs();
        setFavoriteClubs(allClubs.filter(club => club.isFavorite));
      } catch (error) {
        console.error("Failed to fetch favorite clubs:", error);
      } finally {
        setIsLoadingFavorites(false);
      }
    };
    fetchFavoriteClubs();
  }, []);

  const upcomingBookings = useMemo(() => userBookings.filter(b => ['confirmed', 'pending'].includes(b.status) && new Date(b.bookingDate) >= new Date()), [userBookings]);
  const pastBookings = useMemo(() => userBookings.filter(b => !upcomingBookings.map(ub => ub._id).includes(b._id)), [userBookings, upcomingBookings]);
  const completedBookingsCount = useMemo(() => userBookings.filter(b => b.status === 'completed').length, [userBookings]);


  const handleOpenReviewDialog = (booking: Booking) => {
    setSelectedBookingForReview(booking);
    setIsReviewDialogOpen(true);
  };

  const handleReviewSubmitted = () => {
    setIsReviewDialogOpen(false);
    setSelectedBookingForReview(null);
  };

  const hasBeenReviewed = (bookingId: string) => {
    return bookingId === 'ub3_mock_reviewed';
  };

  const handleOpenDetailsDialog = async (booking: Booking) => {
    setBookingForDialog(booking);
    setIsLoadingDialogData(true);
    try {
      const club = await getClubById(booking.club);
      const service = await getServiceById(booking.service);
      setClubForDialog(club);
      setServiceForDialog(service);
      setIsDetailsDialogOpen(true);
    } catch (error) {
      toast({ variant: "destructive", toastTitle: "Error", toastDescription: "Could not load booking details." });
      setBookingForDialog(null);
    } finally {
      setIsLoadingDialogData(false);
    }
  };

  const initiateCancelBooking = async (booking: Booking) => {
    setBookingForDialog(booking); // Keep for potential use in dialog if details are fetched
    setIsLoadingDialogData(true);
    try {
      // Fetch club and service details for the dialog message
      let tempClub = clubForDialog && clubForDialog._id === booking.club ? clubForDialog : null;
      let tempService = serviceForDialog && serviceForDialog._id === booking.service ? serviceForDialog : null;

      if (!tempClub) tempClub = await getClubById(booking.club);
      if (!tempService) tempService = await getServiceById(booking.service);

      setClubForDialog(tempClub); // For dialog display
      setServiceForDialog(tempService); // For dialog display
      setBookingToCancelForDialog(booking); // The actual booking to cancel
      setIsCancelConfirmOpen(true);
    } catch (error) {
      toast({ variant: "destructive", toastTitle: "Error", toastDescription: "Could not load details for cancellation confirmation." });
    } finally {
      setIsLoadingDialogData(false);
    }
  };

  const executeCancelBooking = async () => {
    if (!bookingToCancelForDialog) {
      toast({ variant: "destructive", toastTitle: "Error", toastDescription: "No booking selected for cancellation." });
      return;
    }

    const bookingId = bookingToCancelForDialog._id;
    setUserBookings(prevBookings =>
      prevBookings.map(b =>
        b._id === bookingId ? { ...b, status: 'cancelled_by_customer', notes: 'Booking Cancelled by User' } : b
      )
    );

    const clubNameForToast = clubForDialog?.name || 'the club';
    const serviceNameForToast = serviceForDialog?.name || 'the service';

    toast({
      toastTitle: "Booking Cancelled",
      toastDescription: `Your booking at ${clubNameForToast} for ${serviceNameForToast} on ${format(new Date(bookingToCancelForDialog.bookingDate), 'MMM d, yyyy')} has been cancelled.`,
    });

    if (clubForDialog && currentUser) {
      addNotification(
        `Booking Cancelled: ${clubForDialog.name}`,
        `User ${currentUser?.displayName || currentUser?.email || bookingToCancelForDialog.customer.slice(-4)} cancelled their booking for ${serviceNameForToast} on ${format(new Date(bookingToCancelForDialog.bookingDate), 'MMM d, yyyy')}.`,
        '/dashboard/owner', // Link to owner dashboard
        `booking_cancelled_${bookingId}`
      );
    }

    setIsCancelConfirmOpen(false);
    setBookingToCancelForDialog(null);
    setClubForDialog(null); // Clear dialog context
    setServiceForDialog(null); // Clear dialog context
  };

  const canReschedule = (booking: Booking): boolean => {
    if (booking.status !== 'confirmed' && booking.status !== 'pending') {
      return false;
    }
    try {
      const bookingDateTimeString = `${booking.bookingDate}T${booking.startTime}`;
      // Assuming booking.bookingDate is YYYY-MM-DD and booking.startTime is HH:MM
      // We need to parse this carefully. The base bookingDate for parse is arbitrary as we only care about the time part relative to the bookingDate.
      const bookingStartDateTime = parse(bookingDateTimeString, "yyyy-MM-dd'T'HH:mm", new Date());

      if (isNaN(bookingStartDateTime.getTime())) {
        console.error("Invalid date/time for rescheduling check:", bookingDateTimeString);
        return false; // Invalid date format
      }
      const oneHourBeforeBooking = subHours(bookingStartDateTime, 1);
      return isAfter(oneHourBeforeBooking, new Date());
    } catch (e) {
      console.error("Error parsing booking date/time for reschedule check:", e);
      return false;
    }
  };

  const initiateRescheduleBooking = async (booking: Booking) => {
    setBookingForDialog(booking); // General context for loaders
    setIsLoadingDialogData(true);
    try {
<<<<<<< HEAD
      const club = await getClubById(booking.club);
      const service = await getServiceById(booking.service);
      setClubForDialog(club);
      setServiceForDialog(service);
      setBookingToRescheduleForDialog(booking);
      setIsRescheduleConfirmOpen(true);
=======
        const club = await getClubById(booking.clubId);
        const service = await getServiceById(booking.serviceId);

        if (!club || !service) {
            toast({ variant: "destructive", toastTitle: "Error", toastDescription: "Could not load essential club/service details for rescheduling." });
            setIsLoadingDialogData(false);
            return;
        }
        setClubForRescheduleDialog(club);
        setServiceForRescheduleDialog(service);
        setBookingForRescheduleDialog(booking);
        setIsRescheduleDialogOpen(true);
>>>>>>> 01bb8fd6
    } catch (error) {
      toast({ variant: "destructive", toastTitle: "Error", toastDescription: "Could not load booking details for reschedule request." });
    } finally {
      setIsLoadingDialogData(false);
    }
  };

  const handleConfirmReschedule = async (newDate: Date, newSlot: TimeSlot) => {
    if (!bookingForRescheduleDialog || !clubForRescheduleDialog || !serviceForRescheduleDialog) {
      toast({ variant: "destructive", toastTitle: "Error", toastDescription: "Reschedule context is missing." });
      return;
    }
<<<<<<< HEAD
    const bookingId = bookingToRescheduleForDialog._id;
    const originalDate = format(new Date(bookingToRescheduleForDialog.bookingDate), 'MMM d, yyyy');
    const originalTime = `${bookingToRescheduleForDialog.startTime}-${bookingToRescheduleForDialog.endTime}`;
=======
    const bookingId = bookingForRescheduleDialog.id;
    const originalDate = format(new Date(bookingForRescheduleDialog.date), 'MMM d, yyyy');
    const originalTime = `${bookingForRescheduleDialog.startTime}-${bookingForRescheduleDialog.endTime}`;
    const newDateFormatted = format(newDate, 'yyyy-MM-dd');
>>>>>>> 01bb8fd6

    setUserBookings(prevBookings =>
      prevBookings.map(b =>
        b._id === bookingId ? {
          ...b,
<<<<<<< HEAD
          status: 'pending', // Always set to pending for owner approval
          notes: (b.notes ? b.notes + "\n" : "") + `Reschedule requested by user on ${format(new Date(), 'MMM d, yyyy HH:mm')}. Original: ${originalDate} ${originalTime}. New time pending owner confirmation.`
=======
          date: newDateFormatted,
          startTime: newSlot.startTime,
          endTime: newSlot.endTime,
          status: 'pending',
          notes: (b.notes ? b.notes + "\n" : "") + `User requested reschedule on ${format(new Date(), 'MMM d, yyyy HH:mm')}. Original: ${originalDate} ${originalTime}. New Proposed: ${format(newDate, 'MMM d, yyyy')} ${newSlot.startTime}-${newSlot.endTime}. Awaiting owner confirmation.`
>>>>>>> 01bb8fd6
        } : b
      )
    );

    const clubNameForToast = clubForRescheduleDialog.name;
    const serviceNameForToast = serviceForRescheduleDialog.name;

    toast({
      toastTitle: "Reschedule Request Submitted",
      toastDescription: `Your request to reschedule booking for ${serviceNameForToast} at ${clubNameForToast} to ${format(newDate, 'MMM d, yyyy')} ${newSlot.startTime} is pending owner confirmation.`,
    });

    if (currentUser) {
      addNotification(
<<<<<<< HEAD
        `Reschedule Request: ${clubForDialog.name}`,
        `User ${currentUser?.displayName || currentUser?.email || 'ID: ' + currentUser.uid.slice(-4)} requested to reschedule their booking for ${serviceNameForToast} (originally ${originalDate} ${originalTime}). Please review.`,
        '/dashboard/owner', // Link to owner dashboard
=======
        `Reschedule Request: ${clubNameForToast}`,
        `User ${currentUser?.displayName || currentUser?.email || 'ID: '+currentUser.uid.slice(-4)} requested to reschedule their booking for ${serviceNameForToast} (originally ${originalDate} ${originalTime}) to ${format(newDate, 'MMM d, yyyy')} ${newSlot.startTime}. Please review.`,
        '/dashboard/owner',
>>>>>>> 01bb8fd6
        `booking_reschedule_request_${bookingId}`
      );
      addNotification(
        `Reschedule for ${serviceNameForToast} Pending`,
        `Your reschedule request for ${clubNameForToast} to ${format(newDate, 'MMM d, yyyy')} ${newSlot.startTime} is pending owner confirmation.`,
        '/dashboard/user',
        `booking_reschedule_user_pending_${bookingId}`
      );
    }

    setIsRescheduleDialogOpen(false);
    setBookingForRescheduleDialog(null);
    setClubForRescheduleDialog(null);
    setServiceForRescheduleDialog(null);
  };


  if (authLoading || (isLoadingBookings && !bookingsError && !currentUser)) {
    console.log("UserDashboard: Render - Initial Loading (Auth or Pre-User Booking Load).");
    return (
      <div className="flex items-center justify-center min-h-[calc(100vh-12rem)]">
        <Loader2 className="h-12 w-12 animate-spin text-primary" />
      </div>
    );
  }

  if (currentUser && isLoadingBookings) {
    console.log("UserDashboard: Render - Loading Bookings (User Authenticated).");
    return (
      <div className="flex items-center justify-center min-h-[calc(100vh-12rem)]">
        <Loader2 className="h-12 w-12 animate-spin text-primary" />
        <p className="ml-3 text-muted-foreground">Loading your bookings...</p>
      </div>
    );
  }


  return (
    <div className="space-y-6">
      <div className="flex flex-col sm:flex-row justify-between items-start sm:items-center gap-4">
        <h1 className="text-3xl font-bold tracking-tight">My Dashboard</h1>
        <Button asChild>
          <Link href="/clubs"><CalendarPlus className="mr-2 h-4 w-4" /> New Booking</Link>
        </Button>
      </div>

      <section className="grid grid-cols-1 md:grid-cols-3 gap-4 mb-6">
        <Card>
          <CardHeader className="flex flex-row items-center justify-between space-y-0 pb-2">
            <CardTitle className="text-sm font-medium">Total Bookings</CardTitle>
            <BookCopy className="h-4 w-4 text-muted-foreground" />
          </CardHeader>
          <CardContent>
            <div className="text-2xl font-bold">{isLoadingBookings ? <Loader2 className="h-6 w-6 animate-spin" /> : userBookings.length}</div>
            <p className="text-xs text-muted-foreground">All your bookings</p>
          </CardContent>
        </Card>
        <Card>
          <CardHeader className="flex flex-row items-center justify-between space-y-0 pb-2">
            <CardTitle className="text-sm font-medium">Upcoming Bookings</CardTitle>
            <CalendarClock className="h-4 w-4 text-muted-foreground" />
          </CardHeader>
          <CardContent>
            <div className="text-2xl font-bold">{isLoadingBookings ? <Loader2 className="h-6 w-6 animate-spin" /> : upcomingBookings.length}</div>
            <p className="text-xs text-muted-foreground">Active and future reservations</p>
          </CardContent>
        </Card>
        <Card>
          <CardHeader className="flex flex-row items-center justify-between space-y-0 pb-2">
            <CardTitle className="text-sm font-medium">Completed Bookings</CardTitle>
            <HistoryIcon className="h-4 w-4 text-muted-foreground" />
          </CardHeader>
          <CardContent>
            <div className="text-2xl font-bold">{isLoadingBookings ? <Loader2 className="h-6 w-6 animate-spin" /> : completedBookingsCount}</div>
            <p className="text-xs text-muted-foreground">Successfully attended</p>
          </CardContent>
        </Card>
      </section>

      {bookingsError && !isLoadingBookings && (
        <Card className="border-destructive bg-destructive/10">
          <CardHeader>
            <CardTitle className="text-destructive flex items-center"><AlertTriangle className="mr-2" />Error Loading Bookings</CardTitle>
          </CardHeader>
          <CardContent>
            <p className="text-destructive-foreground">{bookingsError}</p>
            <Button variant="outline" className="mt-3" onClick={() => {
              if (currentUser) {
                const reFetchBookings = async () => {
                  if (!currentUser) return;
                  setIsLoadingBookings(true); setBookingsError(null);
                  try {
                    const bookings = await getBookingsByUserId(currentUser.uid);
                    bookings.sort((a, b) => {
                      const aIsUpcoming = ['confirmed', 'pending'].includes(a.status) && new Date(a.bookingDate) >= new Date();
                      const bIsUpcoming = ['confirmed', 'pending'].includes(b.status) && new Date(b.bookingDate) >= new Date();
                      if (aIsUpcoming && !bIsUpcoming) return -1;
                      if (!aIsUpcoming && bIsUpcoming) return 1;
                      return new Date(b.bookingDate).getTime() - new Date(a.bookingDate).getTime();
                    });
                    setUserBookings(bookings);
                  } catch (err: any) {
                    const errorMessage = err instanceof Error ? err.message : "Could not re-load your bookings.";
                    setBookingsError(errorMessage);
                    toast({ variant: "destructive", toastTitle: "Error Loading Bookings", toastDescription: errorMessage });
                  } finally { setIsLoadingBookings(false); }
                };
                reFetchBookings();
              } else {
                toast({ toastDescription: "Please log in to retry." });
              }
            }}>Try Again</Button>
          </CardContent>
        </Card>
      )}

      <Tabs defaultValue="upcoming">
        <TabsList className="grid w-full grid-cols-1 md:grid-cols-3 gap-1 h-auto md:h-10">
          <TabsTrigger value="upcoming">Upcoming Bookings</TabsTrigger>
          <TabsTrigger value="past">Past Bookings</TabsTrigger>
          <TabsTrigger value="favorites">
            <Heart className="mr-2 h-4 w-4" /> Favorite Clubs
          </TabsTrigger>
        </TabsList>
        <TabsContent value="upcoming" className="mt-4">
          <Card>
            <CardHeader>
              <CardTitle>Upcoming Bookings</CardTitle>
              <CardDescription>Manage your upcoming court reservations.</CardDescription>
            </CardHeader>
            <CardContent>
              {isLoadingBookings ? (
                <div className="text-center py-8"><Loader2 className="h-8 w-8 animate-spin text-primary mx-auto" /></div>
              ) : upcomingBookings.length > 0 ? (
                <Table>
                  <TableHeader>
                    <TableRow>
                      <TableHead className="px-2 sm:px-4">Club</TableHead>
                      <TableHead className="px-2 sm:px-4">Date</TableHead>
                      <TableHead className="px-2 sm:px-4">Time</TableHead>
                      <TableHead className="px-2 sm:px-4">Status</TableHead>
                      <TableHead className="text-right px-2 sm:px-4">Actions</TableHead>
                    </TableRow>
                  </TableHeader>
                  <TableBody>
                    {upcomingBookings.map((booking) => (
                      <TableRow key={booking._id}>
                        <TableCell className="font-medium p-2 sm:p-4">Club {booking.club.slice(-4)}</TableCell>
                        <TableCell className="p-2 sm:p-4">{new Date(booking.bookingDate).toLocaleDateString()}</TableCell>
                        <TableCell className="p-2 sm:p-4">{booking.startTime} - {booking.endTime}</TableCell>
                        <TableCell className="p-2 sm:p-4"><Badge variant={statusBadgeVariant(booking.status)}>{booking.status}</Badge></TableCell>
                        <TableCell className="text-right space-x-1 p-2 sm:p-4">
<<<<<<< HEAD
                          <Button
                            variant="ghost"
                            size="icon"
                            title="View Details"
                            onClick={() => handleOpenDetailsDialog(booking)}
                            disabled={isLoadingDialogData && bookingForDialog?._id === booking._id}
                          >
                            {isLoadingDialogData && bookingForDialog?._id === booking._id && (!isCancelConfirmOpen && !isRescheduleConfirmOpen) ? (
                              <Loader2 className="h-4 w-4 animate-spin" />
                            ) : (
                              <Eye className="h-4 w-4" />
                            )}
                          </Button>
=======
                           <Button
                              variant="ghost"
                              size="icon"
                              title="View Details"
                              onClick={() => handleOpenDetailsDialog(booking)}
                              disabled={isLoadingDialogData && bookingForDialog?.id === booking.id}
                            >
                              {isLoadingDialogData && bookingForDialog?.id === booking.id && (!isCancelConfirmOpen && !isRescheduleDialogOpen) ? (
                                <Loader2 className="h-4 w-4 animate-spin" />
                              ) : (
                                <Eye className="h-4 w-4" />
                              )}
                            </Button>
>>>>>>> 01bb8fd6
                          {(booking.status === 'pending' || booking.status === 'confirmed') && (
                            <>
                              <Button
                                variant="ghost"
                                size="icon"
                                title="Reschedule Booking"
                                onClick={() => initiateRescheduleBooking(booking)}
                                disabled={!canReschedule(booking) || (isLoadingDialogData && bookingForDialog?._id === booking._id)}
                              >
<<<<<<< HEAD
                                {isLoadingDialogData && bookingForDialog?._id === booking._id && isRescheduleConfirmOpen ? (
                                  <Loader2 className="h-4 w-4 animate-spin" />
=======
                                {isLoadingDialogData && bookingForDialog?.id === booking.id && isRescheduleDialogOpen ? (
                                     <Loader2 className="h-4 w-4 animate-spin" />
>>>>>>> 01bb8fd6
                                ) : (
                                  <Edit className={`h-4 w-4 ${!canReschedule(booking) ? 'text-muted-foreground/50' : ''}`} />
                                )}
                              </Button>
                              <Button
                                variant="ghost"
                                size="icon"
                                title="Cancel Booking"
                                onClick={() => initiateCancelBooking(booking)}
                                disabled={isLoadingDialogData && bookingForDialog?._id === booking._id}
                              >
                                {isLoadingDialogData && bookingForDialog?._id === booking._id && isCancelConfirmOpen ? (
                                  <Loader2 className="h-4 w-4 animate-spin" />
                                ) : (
                                  <Trash2 className="h-4 w-4 text-destructive" />
                                )}
                              </Button>
                            </>
                          )}
                        </TableCell>
                      </TableRow>
                    ))}
                  </TableBody>
                </Table>
              ) : (
                <p className="text-muted-foreground text-center py-8">You have no upcoming bookings.</p>
              )}
            </CardContent>
          </Card>
        </TabsContent>
        <TabsContent value="past" className="mt-4">
          <Card>
            <CardHeader>
              <CardTitle>Past Bookings</CardTitle>
              <CardDescription>Review your booking history and leave feedback.</CardDescription>
            </CardHeader>
            <CardContent>
              {isLoadingBookings ? (
                <div className="text-center py-8"><Loader2 className="h-8 w-8 animate-spin text-primary mx-auto" /></div>
              ) : pastBookings.length > 0 ? (
                <Table>
                  <TableHeader>
                    <TableRow>
                      <TableHead className="px-2 sm:px-4">Club</TableHead>
                      <TableHead className="px-2 sm:px-4">Date</TableHead>
                      <TableHead className="px-2 sm:px-4">Status</TableHead>
                      <TableHead className="text-right px-2 sm:px-4">Actions</TableHead>
                    </TableRow>
                  </TableHeader>
                  <TableBody>
                    {pastBookings.map((booking) => (
                      <TableRow key={booking._id}>
                        <TableCell className="font-medium p-2 sm:p-4">Club {booking.club.slice(-4)}</TableCell>
                        <TableCell className="p-2 sm:p-4">{new Date(booking.bookingDate).toLocaleDateString()}</TableCell>
                        <TableCell className="p-2 sm:p-4"><Badge variant={statusBadgeVariant(booking.status)}>{booking.status}</Badge></TableCell>
                        <TableCell className="text-right space-x-1 p-2 sm:p-4">
                          <Button
                            variant="ghost"
                            size="icon"
                            title="View Details"
                            onClick={() => handleOpenDetailsDialog(booking)}
                            disabled={isLoadingDialogData && bookingForDialog?._id === booking._id}
                          >
                            {isLoadingDialogData && bookingForDialog?._id === booking._id ? (
                              <Loader2 className="h-4 w-4 animate-spin" />
                            ) : (
                              <Eye className="h-4 w-4" />
                            )}
                          </Button>
                          {booking.status === 'completed' && (
                            !hasBeenReviewed(booking._id) ? (
                              <Button variant="outline" size="sm" onClick={() => handleOpenReviewDialog(booking)}>
                                <MessageSquarePlus className="mr-1.5 h-4 w-4" /> Leave Review
                              </Button>
                            ) : (
                              <Button variant="ghost" size="sm" disabled>Reviewed</Button>
                            )
                          )}
                        </TableCell>
                      </TableRow>
                    ))}
                  </TableBody>
                </Table>
              ) : (
                <p className="text-muted-foreground text-center py-8">No past bookings found.</p>
              )}
            </CardContent>
          </Card>
        </TabsContent>
        <TabsContent value="favorites" className="mt-4">
          <Card>
            <CardHeader>
              <CardTitle>My Favorite Clubs</CardTitle>
              <CardDescription>Your handpicked list of top sports clubs.</CardDescription>
            </CardHeader>
            <CardContent>
              {isLoadingFavorites ? (
                <div className="text-center py-12">
                  <Loader2 className="h-10 w-10 animate-spin mx-auto text-primary mb-3" />
                  <p className="text-muted-foreground">Loading favorite clubs...</p>
                </div>
              ) : favoriteClubs.length > 0 ? (
                <div className="grid grid-cols-1 sm:grid-cols-2 lg:grid-cols-3 gap-6">
                  {favoriteClubs.map((club) => (
                    <ClubCard key={club._id || club.id} club={club} />
                  ))}
                </div>
              ) : (
                <div className="text-center py-12">
                  <Heart className="mx-auto h-16 w-16 text-muted-foreground mb-4" />
                  <h2 className="text-xl font-semibold text-foreground mb-2">No Favorite Clubs Yet</h2>
                  <p className="text-muted-foreground mb-6">
                    Start exploring and tap the heart icon on any club to add it to your favorites!
                  </p>
                  <Button asChild>
                    <Link href="/clubs">Find Clubs</Link>
                  </Button>
                </div>
              )}
            </CardContent>
          </Card>
        </TabsContent>
      </Tabs>

      {selectedBookingForReview && (
        <AlertDialog open={isReviewDialogOpen} onOpenChange={setIsReviewDialogOpen}>
          <AlertDialogContent className="sm:max-w-lg">
            <ReviewForm
              booking={selectedBookingForReview}
              onReviewSubmit={handleReviewSubmitted}
            />
          </AlertDialogContent>
        </AlertDialog>
      )}

      {bookingForDialog && (
        <BookingDetailsDialog
          isOpen={isDetailsDialogOpen}
          onOpenChange={(open) => {
            setIsDetailsDialogOpen(open);
            if (!open) {
              setBookingForDialog(null);
              setClubForDialog(null);
              setServiceForDialog(null);
            }
          }}
          booking={bookingForDialog}
          club={clubForDialog}
          service={serviceForDialog}
          isLoading={isLoadingDialogData && !clubForDialog && !serviceForDialog}
        />
      )}

      {bookingToCancelForDialog && (
        <AlertDialog open={isCancelConfirmOpen} onOpenChange={setIsCancelConfirmOpen}>
          <AlertDialogContent>
            <AlertDialogHeader>
              <AlertDialogTitle className="flex items-center">
                <AlertCircle className="mr-2 h-6 w-6 text-destructive" />
                Confirm Cancellation
              </AlertDialogTitle>
              <AlertDialogDescription>
                Are you sure you want to cancel your booking for{' '}
                <strong>{serviceForDialog?.name || bookingToCancelForDialog.service.slice(-6)}</strong> at{' '}
                <strong>{clubForDialog?.name || bookingToCancelForDialog.club.slice(-6)}</strong> on{' '}
                <strong>{format(new Date(bookingToCancelForDialog.bookingDate), 'MMM d, yyyy')}</strong> at{' '}
                <strong>{bookingToCancelForDialog.startTime}</strong>? This action cannot be undone.
              </AlertDialogDescription>
            </AlertDialogHeader>
            <AlertDialogFooter>
              <AlertDialogCancel onClick={() => { setBookingToCancelForDialog(null); setClubForDialog(null); setServiceForDialog(null); }}>Back</AlertDialogCancel>
              <AlertDialogAction
                onClick={executeCancelBooking}
                className="bg-destructive text-destructive-foreground hover:bg-destructive/90"
              >
                Confirm Cancel
              </AlertDialogAction>
            </AlertDialogFooter>
          </AlertDialogContent>
        </AlertDialog>
      )}

<<<<<<< HEAD
      {bookingToRescheduleForDialog && clubForDialog && serviceForDialog && (
        <AlertDialog open={isRescheduleConfirmOpen} onOpenChange={setIsRescheduleConfirmOpen}>
          <AlertDialogContent>
            <AlertDialogHeader>
              <AlertDialogTitle className="flex items-center">
                <Edit className="mr-2 h-6 w-6 text-primary" />
                Request to Reschedule Booking
              </AlertDialogTitle>
              <AlertDialogDescription>
                You are requesting to reschedule your booking for{' '}
                <strong>{serviceForDialog.name}</strong> at <strong>{clubForDialog.name}</strong>,
                originally on{' '}
                <strong>{format(new Date(bookingToRescheduleForDialog.bookingDate), 'MMM d, yyyy')}</strong> from{' '}
                <strong>{bookingToRescheduleForDialog.startTime} to {bookingToRescheduleForDialog.endTime}</strong>.
                <br /><br />
                This will send a request to the club owner. Your booking status will be 'pending' until the owner confirms a new time.
                (Note: Actual new time selection UI will be added in a future update.)
              </AlertDialogDescription>
            </AlertDialogHeader>
            <AlertDialogFooter>
              <AlertDialogCancel onClick={() => { setBookingToRescheduleForDialog(null); setClubForDialog(null); setServiceForDialog(null); }}>Back</AlertDialogCancel>
              <AlertDialogAction
                onClick={executeRescheduleBooking}
              >
                Request Reschedule
              </AlertDialogAction>
            </AlertDialogFooter>
          </AlertDialogContent>
        </AlertDialog>
=======
      {bookingForRescheduleDialog && clubForRescheduleDialog && serviceForRescheduleDialog && (
        <RescheduleBookingDialog
            isOpen={isRescheduleDialogOpen}
            onOpenChange={(open) => {
                setIsRescheduleDialogOpen(open);
                if (!open) {
                    setBookingForRescheduleDialog(null);
                    setClubForRescheduleDialog(null);
                    setServiceForRescheduleDialog(null);
                }
            }}
            booking={bookingForRescheduleDialog}
            club={clubForRescheduleDialog}
            service={serviceForRescheduleDialog}
            onRescheduleConfirm={handleConfirmReschedule}
        />
>>>>>>> 01bb8fd6
      )}
    </div>
  );
}<|MERGE_RESOLUTION|>--- conflicted
+++ resolved
@@ -253,27 +253,18 @@
     setBookingForDialog(booking); // General context for loaders
     setIsLoadingDialogData(true);
     try {
-<<<<<<< HEAD
       const club = await getClubById(booking.club);
       const service = await getServiceById(booking.service);
-      setClubForDialog(club);
-      setServiceForDialog(service);
-      setBookingToRescheduleForDialog(booking);
-      setIsRescheduleConfirmOpen(true);
-=======
-        const club = await getClubById(booking.clubId);
-        const service = await getServiceById(booking.serviceId);
-
-        if (!club || !service) {
-            toast({ variant: "destructive", toastTitle: "Error", toastDescription: "Could not load essential club/service details for rescheduling." });
-            setIsLoadingDialogData(false);
-            return;
-        }
-        setClubForRescheduleDialog(club);
-        setServiceForRescheduleDialog(service);
-        setBookingForRescheduleDialog(booking);
-        setIsRescheduleDialogOpen(true);
->>>>>>> 01bb8fd6
+
+      if (!club || !service) {
+        toast({ variant: "destructive", toastTitle: "Error", toastDescription: "Could not load essential club/service details for rescheduling." });
+        setIsLoadingDialogData(false);
+        return;
+      }
+      setClubForRescheduleDialog(club);
+      setServiceForRescheduleDialog(service);
+      setBookingForRescheduleDialog(booking);
+      setIsRescheduleDialogOpen(true);
     } catch (error) {
       toast({ variant: "destructive", toastTitle: "Error", toastDescription: "Could not load booking details for reschedule request." });
     } finally {
@@ -286,31 +277,20 @@
       toast({ variant: "destructive", toastTitle: "Error", toastDescription: "Reschedule context is missing." });
       return;
     }
-<<<<<<< HEAD
-    const bookingId = bookingToRescheduleForDialog._id;
-    const originalDate = format(new Date(bookingToRescheduleForDialog.bookingDate), 'MMM d, yyyy');
-    const originalTime = `${bookingToRescheduleForDialog.startTime}-${bookingToRescheduleForDialog.endTime}`;
-=======
-    const bookingId = bookingForRescheduleDialog.id;
-    const originalDate = format(new Date(bookingForRescheduleDialog.date), 'MMM d, yyyy');
+    const bookingId = bookingForRescheduleDialog._id;
+    const originalDate = format(new Date(bookingForRescheduleDialog.bookingDate), 'MMM d, yyyy');
     const originalTime = `${bookingForRescheduleDialog.startTime}-${bookingForRescheduleDialog.endTime}`;
     const newDateFormatted = format(newDate, 'yyyy-MM-dd');
->>>>>>> 01bb8fd6
 
     setUserBookings(prevBookings =>
       prevBookings.map(b =>
         b._id === bookingId ? {
           ...b,
-<<<<<<< HEAD
-          status: 'pending', // Always set to pending for owner approval
-          notes: (b.notes ? b.notes + "\n" : "") + `Reschedule requested by user on ${format(new Date(), 'MMM d, yyyy HH:mm')}. Original: ${originalDate} ${originalTime}. New time pending owner confirmation.`
-=======
           date: newDateFormatted,
           startTime: newSlot.startTime,
           endTime: newSlot.endTime,
           status: 'pending',
           notes: (b.notes ? b.notes + "\n" : "") + `User requested reschedule on ${format(new Date(), 'MMM d, yyyy HH:mm')}. Original: ${originalDate} ${originalTime}. New Proposed: ${format(newDate, 'MMM d, yyyy')} ${newSlot.startTime}-${newSlot.endTime}. Awaiting owner confirmation.`
->>>>>>> 01bb8fd6
         } : b
       )
     );
@@ -325,15 +305,9 @@
 
     if (currentUser) {
       addNotification(
-<<<<<<< HEAD
-        `Reschedule Request: ${clubForDialog.name}`,
-        `User ${currentUser?.displayName || currentUser?.email || 'ID: ' + currentUser.uid.slice(-4)} requested to reschedule their booking for ${serviceNameForToast} (originally ${originalDate} ${originalTime}). Please review.`,
-        '/dashboard/owner', // Link to owner dashboard
-=======
         `Reschedule Request: ${clubNameForToast}`,
-        `User ${currentUser?.displayName || currentUser?.email || 'ID: '+currentUser.uid.slice(-4)} requested to reschedule their booking for ${serviceNameForToast} (originally ${originalDate} ${originalTime}) to ${format(newDate, 'MMM d, yyyy')} ${newSlot.startTime}. Please review.`,
+        `User ${currentUser?.displayName || currentUser?.email || 'ID: ' + currentUser.uid.slice(-4)} requested to reschedule their booking for ${serviceNameForToast} (originally ${originalDate} ${originalTime}) to ${format(newDate, 'MMM d, yyyy')} ${newSlot.startTime}. Please review.`,
         '/dashboard/owner',
->>>>>>> 01bb8fd6
         `booking_reschedule_request_${bookingId}`
       );
       addNotification(
@@ -486,7 +460,6 @@
                         <TableCell className="p-2 sm:p-4">{booking.startTime} - {booking.endTime}</TableCell>
                         <TableCell className="p-2 sm:p-4"><Badge variant={statusBadgeVariant(booking.status)}>{booking.status}</Badge></TableCell>
                         <TableCell className="text-right space-x-1 p-2 sm:p-4">
-<<<<<<< HEAD
                           <Button
                             variant="ghost"
                             size="icon"
@@ -494,27 +467,12 @@
                             onClick={() => handleOpenDetailsDialog(booking)}
                             disabled={isLoadingDialogData && bookingForDialog?._id === booking._id}
                           >
-                            {isLoadingDialogData && bookingForDialog?._id === booking._id && (!isCancelConfirmOpen && !isRescheduleConfirmOpen) ? (
+                            {isLoadingDialogData && bookingForDialog?._id === booking._id && (!isCancelConfirmOpen && !isRescheduleDialogOpen) ? (
                               <Loader2 className="h-4 w-4 animate-spin" />
                             ) : (
                               <Eye className="h-4 w-4" />
                             )}
                           </Button>
-=======
-                           <Button
-                              variant="ghost"
-                              size="icon"
-                              title="View Details"
-                              onClick={() => handleOpenDetailsDialog(booking)}
-                              disabled={isLoadingDialogData && bookingForDialog?.id === booking.id}
-                            >
-                              {isLoadingDialogData && bookingForDialog?.id === booking.id && (!isCancelConfirmOpen && !isRescheduleDialogOpen) ? (
-                                <Loader2 className="h-4 w-4 animate-spin" />
-                              ) : (
-                                <Eye className="h-4 w-4" />
-                              )}
-                            </Button>
->>>>>>> 01bb8fd6
                           {(booking.status === 'pending' || booking.status === 'confirmed') && (
                             <>
                               <Button
@@ -524,13 +482,8 @@
                                 onClick={() => initiateRescheduleBooking(booking)}
                                 disabled={!canReschedule(booking) || (isLoadingDialogData && bookingForDialog?._id === booking._id)}
                               >
-<<<<<<< HEAD
-                                {isLoadingDialogData && bookingForDialog?._id === booking._id && isRescheduleConfirmOpen ? (
+                                {isLoadingDialogData && bookingForDialog?._id === booking._id && isRescheduleDialogOpen ? (
                                   <Loader2 className="h-4 w-4 animate-spin" />
-=======
-                                {isLoadingDialogData && bookingForDialog?.id === booking.id && isRescheduleDialogOpen ? (
-                                     <Loader2 className="h-4 w-4 animate-spin" />
->>>>>>> 01bb8fd6
                                 ) : (
                                   <Edit className={`h-4 w-4 ${!canReschedule(booking) ? 'text-muted-foreground/50' : ''}`} />
                                 )}
@@ -713,54 +666,22 @@
         </AlertDialog>
       )}
 
-<<<<<<< HEAD
-      {bookingToRescheduleForDialog && clubForDialog && serviceForDialog && (
-        <AlertDialog open={isRescheduleConfirmOpen} onOpenChange={setIsRescheduleConfirmOpen}>
-          <AlertDialogContent>
-            <AlertDialogHeader>
-              <AlertDialogTitle className="flex items-center">
-                <Edit className="mr-2 h-6 w-6 text-primary" />
-                Request to Reschedule Booking
-              </AlertDialogTitle>
-              <AlertDialogDescription>
-                You are requesting to reschedule your booking for{' '}
-                <strong>{serviceForDialog.name}</strong> at <strong>{clubForDialog.name}</strong>,
-                originally on{' '}
-                <strong>{format(new Date(bookingToRescheduleForDialog.bookingDate), 'MMM d, yyyy')}</strong> from{' '}
-                <strong>{bookingToRescheduleForDialog.startTime} to {bookingToRescheduleForDialog.endTime}</strong>.
-                <br /><br />
-                This will send a request to the club owner. Your booking status will be 'pending' until the owner confirms a new time.
-                (Note: Actual new time selection UI will be added in a future update.)
-              </AlertDialogDescription>
-            </AlertDialogHeader>
-            <AlertDialogFooter>
-              <AlertDialogCancel onClick={() => { setBookingToRescheduleForDialog(null); setClubForDialog(null); setServiceForDialog(null); }}>Back</AlertDialogCancel>
-              <AlertDialogAction
-                onClick={executeRescheduleBooking}
-              >
-                Request Reschedule
-              </AlertDialogAction>
-            </AlertDialogFooter>
-          </AlertDialogContent>
-        </AlertDialog>
-=======
       {bookingForRescheduleDialog && clubForRescheduleDialog && serviceForRescheduleDialog && (
         <RescheduleBookingDialog
-            isOpen={isRescheduleDialogOpen}
-            onOpenChange={(open) => {
-                setIsRescheduleDialogOpen(open);
-                if (!open) {
-                    setBookingForRescheduleDialog(null);
-                    setClubForRescheduleDialog(null);
-                    setServiceForRescheduleDialog(null);
-                }
-            }}
-            booking={bookingForRescheduleDialog}
-            club={clubForRescheduleDialog}
-            service={serviceForRescheduleDialog}
-            onRescheduleConfirm={handleConfirmReschedule}
+          isOpen={isRescheduleDialogOpen}
+          onOpenChange={(open) => {
+            setIsRescheduleDialogOpen(open);
+            if (!open) {
+              setBookingForRescheduleDialog(null);
+              setClubForRescheduleDialog(null);
+              setServiceForRescheduleDialog(null);
+            }
+          }}
+          booking={bookingForRescheduleDialog}
+          club={clubForRescheduleDialog}
+          service={serviceForRescheduleDialog}
+          onRescheduleConfirm={handleConfirmReschedule}
         />
->>>>>>> 01bb8fd6
       )}
     </div>
   );
