--- conflicted
+++ resolved
@@ -133,13 +133,8 @@
     fetchFavoriteClubs();
   }, []);
 
-<<<<<<< HEAD
-  const upcomingBookings = useMemo(() => userBookings.filter(b => ['confirmed', 'pending'].includes(b.status) && new Date(b.bookingDate) >= new Date()), [userBookings]);
+  const upcomingBookings = useMemo(() => userBookings.filter(b => ['confirmed', 'pending'].includes(b.status) && parseISO(b.bookingDate) >= new Date(new Date().setHours(0,0,0,0))), [userBookings]);
   const pastBookings = useMemo(() => userBookings.filter(b => !upcomingBookings.map(ub => ub._id).includes(b._id)), [userBookings, upcomingBookings]);
-=======
-  const upcomingBookings = useMemo(() => userBookings.filter(b => ['confirmed', 'pending'].includes(b.status) && parseISO(b.date) >= new Date(new Date().setHours(0,0,0,0))), [userBookings]);
-  const pastBookings = useMemo(() => userBookings.filter(b => !upcomingBookings.map(ub => ub.id).includes(b.id)), [userBookings, upcomingBookings]);
->>>>>>> d0cd8a83
   const completedBookingsCount = useMemo(() => userBookings.filter(b => b.status === 'completed').length, [userBookings]);
 
 
@@ -237,17 +232,12 @@
       return false;
     }
     try {
-<<<<<<< HEAD
-      // Ensure booking.date is treated as YYYY-MM-DD
-      const datePart = booking.bookingDate.split('T')[0];
-      const bookingDateTimeString = `${datePart}T${booking.startTime}`;
-=======
-      // booking.date is expected to be in "YYYY-MM-DD" format
-      const dateParts = booking.date.split('T')[0].split('-'); // Handle potential ISO string, take date part
+      // booking.bookingDate is expected to be in "YYYY-MM-DD" format
+      const dateParts = booking.bookingDate.split('T')[0].split('-'); // Handle potential ISO string, take bookingDate part
       const timeParts = booking.startTime.split(':');
 
       if (dateParts.length !== 3 || timeParts.length !== 2) {
-        console.error("Invalid date or time string format for reschedule check.", booking.date, booking.startTime);
+        console.error("Invalid bookingDate or time string format for reschedule check.", booking.bookingDate, booking.startTime);
         return false;
       }
 
@@ -261,31 +251,20 @@
         console.error("Failed to parse date/time components for reschedule check.");
         return false;
       }
->>>>>>> d0cd8a83
       
       const bookingStartDateTime = new Date(year, month, day, hours, minutes);
 
       if (isNaN(bookingStartDateTime.getTime())) {
-<<<<<<< HEAD
-          console.error("Invalid date/time for rescheduling check:", bookingDateTimeString, "Original booking.date:", booking.bookingDate, "Original booking.startTime:", booking.startTime);
-          return false;
-=======
         console.error("Constructed bookingStartDateTime is invalid for reschedule check.");
         return false;
->>>>>>> d0cd8a83
       }
 
       const oneHourBeforeBooking = subHours(bookingStartDateTime, 1);
       return isAfter(oneHourBeforeBooking, new Date());
 
     } catch (e) {
-<<<<<<< HEAD
-        console.error("Error parsing booking date/time for reschedule check:", e, "Booking date:", booking.bookingDate, "Booking startTime:", booking.startTime);
-        return false;
-=======
-      console.error("Error in canReschedule logic:", e, "Booking date:", booking.date, "Booking startTime:", booking.startTime);
+      console.error("Error in canReschedule logic:", e, "Booking date:", booking.bookingDate, "Booking startTime:", booking.startTime);
       return false;
->>>>>>> d0cd8a83
     }
   };
 
@@ -317,13 +296,8 @@
       toast({ variant: "destructive", toastTitle: "Error", toastDescription: "Reschedule context is missing." });
       return;
     }
-<<<<<<< HEAD
     const bookingId = bookingForRescheduleDialog._id;
-    const originalDate = format(new Date(bookingForRescheduleDialog.bookingDate), 'MMM d, yyyy');
-=======
-    const bookingId = bookingForRescheduleDialog.id;
-    const originalDate = format(parseISO(bookingForRescheduleDialog.date), 'MMM d, yyyy');
->>>>>>> d0cd8a83
+    const originalDate = format(parseISO(bookingForRescheduleDialog.bookingDate), 'MMM d, yyyy');
     const originalTime = `${bookingForRescheduleDialog.startTime}-${bookingForRescheduleDialog.endTime}`;
     const newDateFormatted = format(newDate, 'yyyy-MM-dd');
 
@@ -440,32 +414,6 @@
           <CardContent>
             <p className="text-destructive-foreground">{bookingsError}</p>
             <Button variant="outline" className="mt-3" onClick={() => {
-<<<<<<< HEAD
-              if (currentUser) {
-                const reFetchBookings = async () => {
-                  if (!currentUser) return;
-                  setIsLoadingBookings(true); setBookingsError(null);
-                  try {
-                    const bookings = await getBookingsByUserId(currentUser.uid);
-                    bookings.sort((a, b) => {
-                      const aIsUpcoming = ['confirmed', 'pending'].includes(a.status) && new Date(a.bookingDate) >= new Date();
-                      const bIsUpcoming = ['confirmed', 'pending'].includes(b.status) && new Date(b.bookingDate) >= new Date();
-                      if (aIsUpcoming && !bIsUpcoming) return -1;
-                      if (!aIsUpcoming && bIsUpcoming) return 1;
-                      return new Date(b.bookingDate).getTime() - new Date(a.bookingDate).getTime();
-                    });
-                    setUserBookings(bookings);
-                  } catch (err: any) {
-                    const errorMessage = err instanceof Error ? err.message : "Could not re-load your bookings.";
-                    setBookingsError(errorMessage);
-                    toast({ variant: "destructive", toastTitle: "Error Loading Bookings", toastDescription: errorMessage });
-                  } finally { setIsLoadingBookings(false); }
-                };
-                reFetchBookings();
-              } else {
-                toast({ toastDescription: "Please log in to retry." });
-              }
-=======
                 if(currentUser) {
                     const reFetchBookings = async () => {
                       if (!currentUser) return;
@@ -473,11 +421,11 @@
                       try {
                         const bookings = await getBookingsByUserId(currentUser.uid);
                         bookings.sort((a,b) => {
-                            const aIsUpcoming = ['confirmed', 'pending'].includes(a.status) && parseISO(a.date) >= new Date(new Date().setHours(0,0,0,0));
-                            const bIsUpcoming = ['confirmed', 'pending'].includes(b.status) && parseISO(b.date) >= new Date(new Date().setHours(0,0,0,0));
+                            const aIsUpcoming = ['confirmed', 'pending'].includes(a.status) && parseISO(a.bookingDate) >= new Date(new Date().setHours(0,0,0,0));
+                            const bIsUpcoming = ['confirmed', 'pending'].includes(b.status) && parseISO(b.bookingDate) >= new Date(new Date().setHours(0,0,0,0));
                             if (aIsUpcoming && !bIsUpcoming) return -1;
                             if (!aIsUpcoming && bIsUpcoming) return 1;
-                            return parseISO(b.date).getTime() - parseISO(a.date).getTime();
+                            return parseISO(b.bookingDate).getTime() - parseISO(a.bookingDate).getTime();
                          });
                         setUserBookings(bookings);
                       } catch (err: any) {
@@ -490,7 +438,6 @@
                 } else {
                      toast({toastDescription: "Please log in to retry."});
                 }
->>>>>>> d0cd8a83
             }}>Try Again</Button>
           </CardContent>
         </Card>
@@ -526,15 +473,9 @@
                   </TableHeader>
                   <TableBody>
                     {upcomingBookings.map((booking) => (
-<<<<<<< HEAD
                       <TableRow key={booking._id}>
                         <TableCell className="font-medium p-2 sm:p-4">Club {booking.club.slice(-4)}</TableCell>
-                        <TableCell className="p-2 sm:p-4">{new Date(booking.bookingDate).toLocaleDateString()}</TableCell>
-=======
-                      <TableRow key={booking.id}>
-                        <TableCell className="font-medium p-2 sm:p-4">Club {booking.clubId.slice(-4)}</TableCell>
-                        <TableCell className="p-2 sm:p-4">{format(parseISO(booking.date), 'MMM d, yyyy')}</TableCell>
->>>>>>> d0cd8a83
+                        <TableCell className="p-2 sm:p-4">{format(parseISO(booking.bookingDate), 'MMM d, yyyy')}</TableCell>
                         <TableCell className="p-2 sm:p-4">{booking.startTime} - {booking.endTime}</TableCell>
                         <TableCell className="p-2 sm:p-4"><Badge variant={statusBadgeVariant(booking.status)}>{booking.status}</Badge></TableCell>
                         <TableCell className="text-right space-x-1 p-2 sm:p-4">
@@ -602,24 +543,6 @@
               {isLoadingBookings ? (
                 <div className="text-center py-8"><Loader2 className="h-8 w-8 animate-spin text-primary mx-auto" /></div>
               ) : pastBookings.length > 0 ? (
-<<<<<<< HEAD
-                <Table>
-                  <TableHeader>
-                    <TableRow>
-                      <TableHead className="px-2 sm:px-4">Club</TableHead>
-                      <TableHead className="px-2 sm:px-4">Date</TableHead>
-                      <TableHead className="px-2 sm:px-4">Status</TableHead>
-                      <TableHead className="text-right px-2 sm:px-4">Actions</TableHead>
-                    </TableRow>
-                  </TableHeader>
-                  <TableBody>
-                    {pastBookings.map((booking) => (
-                      <TableRow key={booking._id}>
-                        <TableCell className="font-medium p-2 sm:p-4">Club {booking.club.slice(-4)}</TableCell>
-                        <TableCell className="p-2 sm:p-4">{new Date(booking.bookingDate).toLocaleDateString()}</TableCell>
-                        <TableCell className="p-2 sm:p-4"><Badge variant={statusBadgeVariant(booking.status)}>{booking.status}</Badge></TableCell>
-                        <TableCell className="text-right space-x-1 p-2 sm:p-4">
-=======
               <Table>
                 <TableHeader>
                   <TableRow>
@@ -631,12 +554,11 @@
                 </TableHeader>
                 <TableBody>
                   {pastBookings.map((booking) => (
-                    <TableRow key={booking.id}>
-                      <TableCell className="font-medium p-2 sm:p-4">Club {booking.clubId.slice(-4)}</TableCell>
-                      <TableCell className="p-2 sm:p-4">{format(parseISO(booking.date), 'MMM d, yyyy')}</TableCell>
+                    <TableRow key={booking._id}>
+                      <TableCell className="font-medium p-2 sm:p-4">Club {booking.club.slice(-4)}</TableCell>
+                      <TableCell className="p-2 sm:p-4">{format(parseISO(booking.bookingDate), 'MMM d, yyyy')}</TableCell>
                       <TableCell className="p-2 sm:p-4"><Badge variant={statusBadgeVariant(booking.status)}>{booking.status}</Badge></TableCell>
                        <TableCell className="text-right space-x-1 p-2 sm:p-4">
->>>>>>> d0cd8a83
                           <Button
                             variant="ghost"
                             size="icon"
@@ -744,15 +666,9 @@
               </AlertDialogTitle>
               <AlertDialogDescription>
                 Are you sure you want to cancel your booking for{' '}
-<<<<<<< HEAD
                 <strong>{serviceForDialog?.name || bookingToCancelForDialog.service.slice(-6)}</strong> at{' '}
                 <strong>{clubForDialog?.name || bookingToCancelForDialog.club.slice(-6)}</strong> on{' '}
-                <strong>{format(new Date(bookingToCancelForDialog.bookingDate), 'MMM d, yyyy')}</strong> at{' '}
-=======
-                <strong>{serviceForDialog?.name || bookingToCancelForDialog.serviceId.slice(-6)}</strong> at{' '}
-                <strong>{clubForDialog?.name || bookingToCancelForDialog.clubId.slice(-6)}</strong> on{' '}
-                <strong>{format(parseISO(bookingToCancelForDialog.date), 'MMM d, yyyy')}</strong> at{' '}
->>>>>>> d0cd8a83
+                <strong>{format(parseISO(bookingToCancelForDialog.bookingDate), 'MMM d, yyyy')}</strong> at{' '}
                 <strong>{bookingToCancelForDialog.startTime}</strong>? This action cannot be undone.
               </AlertDialogDescription>
             </AlertDialogHeader>
