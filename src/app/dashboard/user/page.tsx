--- conflicted
+++ resolved
@@ -163,12 +163,6 @@
     }
   };
 
-<<<<<<< HEAD
-  const handleCancelBooking = (bookingId: string) => {
-    const bookingToCancel = userBookings.find(b => b._id === bookingId);
-    if (!bookingToCancel) {
-      toast({ variant: "destructive", toastTitle: "Error", toastDescription: "Booking not found." });
-=======
   const initiateCancelBooking = (booking: Booking) => {
     setBookingToCancelForDialog(booking);
     setIsCancelConfirmOpen(true);
@@ -177,11 +171,10 @@
   const executeCancelBooking = async () => {
     if (!bookingToCancelForDialog) {
       toast({ variant: "destructive", toastTitle: "Error", toastDescription: "No booking selected for cancellation." });
->>>>>>> a04b30d4
       return;
     }
 
-    const bookingId = bookingToCancelForDialog.id;
+    const bookingId = bookingToCancelForDialog._id;
     setUserBookings(prevBookings =>
       prevBookings.map(b =>
         b._id === bookingId ? { ...b, status: 'cancelled' } : b
@@ -189,30 +182,21 @@
     );
 
     // Fetch club and service details for notification if not already available
-    let tempClub = clubForDialog && clubForDialog._id === bookingToCancelForDialog.clubId ? clubForDialog : null;
-    let tempService = serviceForDialog && serviceForDialog._id === bookingToCancelForDialog.serviceId ? serviceForDialog : null;
-
-    if (!tempClub) tempClub = await getClubById(bookingToCancelForDialog.clubId);
-    if (!tempService) tempService = await getServiceById(bookingToCancelForDialog.serviceId);
+    let tempClub = clubForDialog && clubForDialog._id === bookingToCancelForDialog.club ? clubForDialog : null;
+    let tempService = serviceForDialog && serviceForDialog._id === bookingToCancelForDialog.service ? serviceForDialog : null;
+
+    if (!tempClub) tempClub = await getClubById(bookingToCancelForDialog.club);
+    if (!tempService) tempService = await getServiceById(bookingToCancelForDialog.service);
     
     toast({
       toastTitle: "Booking Cancelled",
-<<<<<<< HEAD
-      toastDescription: `Your booking for ${clubForDialog?.name || 'the club'} on ${new Date(bookingToCancel.bookingDate).toLocaleDateString()} has been cancelled.`,
-=======
-      toastDescription: `Your booking at ${tempClub?.name || 'the club'} for ${tempService?.name || 'the service'} on ${format(new Date(bookingToCancelForDialog.date), 'MMM d, yyyy')} has been cancelled.`,
->>>>>>> a04b30d4
+      toastDescription: `Your booking at ${tempClub?.name || 'the club'} for ${tempService?.name || 'the service'} on ${format(new Date(bookingToCancelForDialog.bookingDate), 'MMM d, yyyy')} has been cancelled.`,
     });
 
     if (tempClub) {
       addNotification(
-<<<<<<< HEAD
-        `Booking Cancelled: ${clubForDialog.name}`,
-        `User ${currentUser?.displayName || currentUser?.email || bookingToCancel.customer.slice(-4)} cancelled their booking for ${serviceForDialog?.name || 'a service'} on ${new Date(bookingToCancel.bookingDate).toLocaleDateString()}.`,
-=======
         `Booking Cancelled: ${tempClub.name}`,
-        `User ${currentUser?.displayName || currentUser?.email || bookingToCancelForDialog.userId.slice(-4)} cancelled their booking for ${tempService?.name || 'a service'} on ${format(new Date(bookingToCancelForDialog.date), 'MMM d, yyyy')}.`,
->>>>>>> a04b30d4
+        `User ${currentUser?.displayName || currentUser?.email || bookingToCancelForDialog.customer.slice(-4)} cancelled their booking for ${tempService?.name || 'a service'} on ${format(new Date(bookingToCancelForDialog.bookingDate), 'MMM d, yyyy')}.`,
         '/dashboard/owner',
         `booking_cancelled_${bookingId}`
       );
@@ -378,11 +362,7 @@
                               variant="ghost" 
                               size="icon" 
                               title="Cancel Booking"
-<<<<<<< HEAD
-                              onClick={() => handleCancelBooking(booking._id)}
-=======
                               onClick={() => initiateCancelBooking(booking)}
->>>>>>> a04b30d4
                             >
                               <Trash2 className="h-4 w-4 text-destructive" />
                             </Button>
@@ -531,9 +511,9 @@
               </AlertDialogTitle>
               <AlertDialogDescription>
                 Are you sure you want to cancel your booking for{' '}
-                <strong>{serviceForDialog?.name || bookingToCancelForDialog.serviceId}</strong> at{' '}
-                <strong>{clubForDialog?.name || bookingToCancelForDialog.clubId}</strong> on{' '}
-                <strong>{format(new Date(bookingToCancelForDialog.date), 'MMM d, yyyy')}</strong> at{' '}
+                <strong>{serviceForDialog?.name || bookingToCancelForDialog.service}</strong> at{' '}
+                <strong>{clubForDialog?.name || bookingToCancelForDialog.club}</strong> on{' '}
+                <strong>{format(new Date(bookingToCancelForDialog.bookingDate), 'MMM d, yyyy')}</strong> at{' '}
                 <strong>{bookingToCancelForDialog.startTime}</strong>? This action cannot be undone.
               </AlertDialogDescription>
             </AlertDialogHeader>
