--- conflicted
+++ resolved
@@ -7,7 +7,7 @@
 import { Button } from "@/components/ui/button";
 import { Table, TableBody, TableCell, TableHead, TableHeader, TableRow } from "@/components/ui/table";
 import { Badge } from "@/components/ui/badge";
-import type { Booking, Club, Service, TimeSlot } from "@/lib/types";
+import type { Booking, BookingStatus, Club, Service, TimeSlot } from "@/lib/types";
 import { Edit, Eye, Trash2, CalendarPlus, Heart, BookCopy, CalendarClock, History as HistoryIcon, MessageSquarePlus, Loader2, AlertTriangle, AlertCircle, ArrowUp, ArrowDown } from "lucide-react";
 import Link from "next/link";
 import { ClubCard } from '@/components/features/clubs/ClubCard';
@@ -30,10 +30,9 @@
 import { useToast } from '@/hooks/use-toast';
 import { format, subHours, isAfter, parseISO } from 'date-fns';
 
-type SortableBookingKeys = keyof Pick<Booking, 'clubId' | 'date' | 'startTime' | 'status'>;
+type SortableBookingKeys = keyof Pick<Booking, 'club' | 'bookingDate' | 'startTime' | 'status'>;
 
 const statusBadgeVariant = (status: Booking['status']) => {
-<<<<<<< HEAD
   switch (status) {
     case 'confirmed': return 'default';
     case 'pending': return 'secondary';
@@ -44,9 +43,6 @@
     case 'expired': return 'destructive';
     default: return 'secondary';
   }
-=======
-  switch (status) { case 'confirmed': return 'default'; case 'pending': return 'secondary'; case 'completed': return 'outline'; case 'cancelled': return 'destructive'; case 'rejected': return 'destructive'; case 'expired': return 'destructive'; default: return 'secondary'; }
->>>>>>> d2eaff1d
 };
 
 export default function UserDashboardPage() {
@@ -77,8 +73,8 @@
   const [clubForRescheduleDialog, setClubForRescheduleDialog] = useState<Club | null>(null);
   const [serviceForRescheduleDialog, setServiceForRescheduleDialog] = useState<Service | null>(null);
   
-  const [upcomingSortConfig, setUpcomingSortConfig] = useState<{ key: SortableBookingKeys; direction: 'ascending' | 'descending' } | null>({ key: 'date', direction: 'ascending' });
-  const [pastSortConfig, setPastSortConfig] = useState<{ key: SortableBookingKeys; direction: 'ascending' | 'descending' } | null>({ key: 'date', direction: 'descending' });
+  const [upcomingSortConfig, setUpcomingSortConfig] = useState<{ key: SortableBookingKeys; direction: 'ascending' | 'descending' } | null>({ key: 'bookingDate', direction: 'ascending' });
+  const [pastSortConfig, setPastSortConfig] = useState<{ key: SortableBookingKeys; direction: 'ascending' | 'descending' } | null>({ key: 'bookingDate', direction: 'descending' });
 
 
   useEffect(() => {
@@ -88,20 +84,6 @@
       setBookingsError(null);
       try {
         const bookings = await getBookingsByUserId(currentUser.uid);
-<<<<<<< HEAD
-        bookings.sort((a, b) => {
-            const aDate = parseISO(a.bookingDate);
-            const bDate = parseISO(b.bookingDate);
-            const today = new Date(new Date().setHours(0,0,0,0));
-            const aIsUpcoming = ['confirmed', 'pending'].includes(a.status) && aDate >= today;
-            const bIsUpcoming = ['confirmed', 'pending'].includes(b.status) && bDate >= today;
-            if (aIsUpcoming && !bIsUpcoming) return -1;
-            if (!aIsUpcoming && bIsUpcoming) return 1;
-            return bDate.getTime() - aDate.getTime();
-        });
-        console.log("UserDashboard: useEffect[fetchBookings] - Bookings fetched:", bookings.length);
-=======
->>>>>>> d2eaff1d
         setUserBookings(bookings);
       } catch (error) {
         const errorMessage = error instanceof Error ? error.message : "Could not load your bookings.";
@@ -112,22 +94,9 @@
         setIsLoadingBookings(false);
       }
     };
-<<<<<<< HEAD
-
-    if (!authLoading && currentUser) {
-      fetchBookings();
-    } else if (!authLoading && !currentUser) {
-      console.log("UserDashboard: useEffect[fetchBookings] - Auth loaded, no user. Clearing booking state.");
-      setIsLoadingBookings(false);
-      setUserBookings([]);
-      setBookingsError(null);
-    }
-  }, [currentUser?.uid, authLoading, toast]);
-=======
     if (!authLoading && currentUser) { fetchBookings(); } 
     else if (!authLoading && !currentUser) { setIsLoadingBookings(false); setUserBookings([]); setBookingsError(null); }
   }, [currentUser, authLoading, toast]);
->>>>>>> d2eaff1d
 
 
   useEffect(() => {
@@ -183,85 +152,17 @@
   const handleOpenDetailsDialog = async (booking: Booking) => {
     setBookingForDialog(booking); setIsLoadingDialogData(true);
     try {
-<<<<<<< HEAD
-      const club = await getClubById(booking.club._id);
-      const service = await getServiceById(booking.service._id);
-      setClubForDialog(club);
-      setServiceForDialog(service);
-      setIsDetailsDialogOpen(true);
-    } catch (error) {
-      toast({ variant: "destructive", toastTitle: "Error", toastDescription: "Could not load booking details." });
-      setBookingForDialog(null);
-    } finally {
-      setIsLoadingDialogData(false);
-    }
-=======
-      const club = await getClubById(booking.clubId); const service = await getServiceById(booking.serviceId);
+      const club = await getClubById(booking.club._id); const service = await getServiceById(booking.service._id);
       setClubForDialog(club); setServiceForDialog(service); setIsDetailsDialogOpen(true);
     } catch (error) { toast({ variant: "destructive", toastTitle: "Error", toastDescription: "Could not load booking details." }); setBookingForDialog(null); } 
     finally { setIsLoadingDialogData(false); }
->>>>>>> d2eaff1d
   };
 
   const initiateCancelBooking = async (booking: Booking) => {
     setBookingForDialog(booking); setIsLoadingDialogData(true);
     try {
-<<<<<<< HEAD
-      // Pre-fetch details for the confirmation dialog
-      let tempClub = clubForDialog && clubForDialog._id === booking.club._id ? clubForDialog : null;
-      let tempService = serviceForDialog && serviceForDialog._id === booking.service._id ? serviceForDialog : null;
-
-      if (!tempClub) tempClub = await getClubById(booking.club._id);
-      if (!tempService) tempService = await getServiceById(booking.service._id);
-
-      setClubForDialog(tempClub); // Store fetched club for dialog
-      setServiceForDialog(tempService); // Store fetched service for dialog
-      setBookingToCancelForDialog(booking); // Set the specific booking for cancellation
-      setIsCancelConfirmOpen(true);
-    } catch (error) {
-      toast({ variant: "destructive", toastTitle: "Error", toastDescription: "Could not load details for cancellation confirmation." });
-    } finally {
-        setIsLoadingDialogData(false); // Reset loading state
-    }
-  };
-
-  const executeCancelBooking = async () => {
-    if (!bookingToCancelForDialog) {
-      toast({ variant: "destructive", toastTitle: "Error", toastDescription: "No booking selected for cancellation." });
-      return;
-    }
-
-    const bookingId = bookingToCancelForDialog._id;
-    setUserBookings(prevBookings =>
-      prevBookings.map(b =>
-        b._id === bookingId ? { ...b, status: 'cancelled_by_customer', notes: 'Booking Cancelled by User' } : b
-      )
-    );
-
-    const clubNameForToast = clubForDialog?.name || 'the club';
-    const serviceNameForToast = serviceForDialog?.name || 'the service';
-
-    toast({
-      toastTitle: "Booking Cancelled",
-      toastDescription: `Your booking at ${clubNameForToast} for ${serviceNameForToast} on ${format(parseISO(bookingToCancelForDialog.bookingDate), 'MMM d, yyyy')} has been cancelled.`,
-    });
-
-    if (clubForDialog && currentUser) {
-      addNotification(
-        `Booking Cancelled: ${clubForDialog.name}`,
-        `User ${currentUser?.displayName || currentUser?.email || bookingToCancelForDialog.customer.name} cancelled their booking for ${serviceNameForToast} on ${format(parseISO(bookingToCancelForDialog.bookingDate), 'MMM d, yyyy')}.`,
-        '/dashboard/owner',
-        `booking_cancelled_${bookingId}`
-      );
-    }
-
-    setIsCancelConfirmOpen(false);
-    setBookingToCancelForDialog(null);
-    setClubForDialog(null); // Clear temporary dialog data
-    setServiceForDialog(null); // Clear temporary dialog data
-=======
-      let tempClub = clubForDialog && clubForDialog._id === booking.clubId ? clubForDialog : await getClubById(booking.clubId);
-      let tempService = serviceForDialog && serviceForDialog._id === booking.serviceId ? serviceForDialog : await getServiceById(booking.serviceId);
+      let tempClub = clubForDialog && clubForDialog._id === booking.club._id ? clubForDialog : await getClubById(booking.club._id);
+      let tempService = serviceForDialog && serviceForDialog._id === booking.service._id ? serviceForDialog : await getServiceById(booking.service._id);
       setClubForDialog(tempClub); setServiceForDialog(tempService); setBookingToCancelForDialog(booking); setIsCancelConfirmOpen(true);
     } catch (error) { toast({ variant: "destructive", toastTitle: "Error", toastDescription: "Could not load details for cancellation confirmation." }); } 
     finally { setIsLoadingDialogData(false); }
@@ -269,156 +170,49 @@
 
   const executeCancelBooking = async () => {
     if (!bookingToCancelForDialog) { toast({ variant: "destructive", toastTitle: "Error", toastDescription: "No booking selected for cancellation." }); return; }
-    const bookingId = bookingToCancelForDialog.id;
-    setUserBookings(prev => prev.map(b => b.id === bookingId ? { ...b, status: 'cancelled' } : b));
-    toast({ toastTitle: "Booking Cancelled", toastDescription: `Your booking at ${clubForDialog?.name || 'the club'} for ${serviceForDialog?.name || 'the service'} on ${format(parseISO(bookingToCancelForDialog.date), 'MMM d, yyyy')} has been cancelled.` });
-    if (clubForDialog && currentUser) { addNotification(`Booking Cancelled: ${clubForDialog.name}`, `User ${currentUser?.displayName || currentUser?.email || bookingToCancelForDialog.userId.slice(-4)} cancelled their booking for ${serviceForDialog?.name || ''} on ${format(parseISO(bookingToCancelForDialog.date), 'MMM d, yyyy')}.`, '/dashboard/owner', `booking_cancelled_${bookingId}`); }
+    const bookingId = bookingToCancelForDialog._id;
+    setUserBookings(prev => prev.map(b => b._id === bookingId ? { ...b, status: 'cancelled' as BookingStatus} : b));
+    toast({ toastTitle: "Booking Cancelled", toastDescription: `Your booking at ${clubForDialog?.name || 'the club'} for ${serviceForDialog?.name || 'the service'} on ${format(parseISO(bookingToCancelForDialog.bookingDate), 'MMM d, yyyy')} has been cancelled.` });
+    if (clubForDialog && currentUser) { addNotification(`Booking Cancelled: ${clubForDialog.name}`, `User ${currentUser?.displayName || currentUser?.email || bookingToCancelForDialog.customer.name} cancelled their booking for ${serviceForDialog?.name || ''} on ${format(parseISO(bookingToCancelForDialog.bookingDate), 'MMM d, yyyy')}.`, '/dashboard/owner', `booking_cancelled_${bookingId}`); }
     setIsCancelConfirmOpen(false); setBookingToCancelForDialog(null); setClubForDialog(null); setServiceForDialog(null);
->>>>>>> d2eaff1d
   };
 
  const canReschedule = (booking: Booking): boolean => {
     if (booking.status !== 'confirmed' && booking.status !== 'pending') return false;
     try {
-<<<<<<< HEAD
-      const dateString = booking.bookingDate.split('T')[0];
-      const bookingStartDateTime = new Date(`${dateString}T${booking.startTime}`);
-      
-      if (isNaN(bookingStartDateTime.getTime())) {
-        console.error("Constructed bookingStartDateTime is invalid for reschedule check.", booking.bookingDate, booking.startTime);
-        return false;
-      }
-
-      const oneHourBeforeBooking = subHours(bookingStartDateTime, 1);
-      return isAfter(oneHourBeforeBooking, new Date());
-    } catch (e) {
-      console.error("Error in canReschedule logic:", e, "Booking date:", booking.bookingDate, "Booking startTime:", booking.startTime);
-      return false;
-    }
-=======
-      const bookingStartDateTime = new Date(`${booking.date.split('T')[0]}T${booking.startTime}`);
-      if (isNaN(bookingStartDateTime.getTime())) { console.error("Invalid date for reschedule check.", booking.date, booking.startTime); return false; }
+      const bookingStartDateTime = new Date(`${booking.bookingDate.split('T')[0]}T${booking.startTime}`);
+      if (isNaN(bookingStartDateTime.getTime())) { console.error("Invalid date for reschedule check.", booking.bookingDate, booking.startTime); return false; }
       return isAfter(subHours(bookingStartDateTime, 1), new Date());
     } catch (e) { console.error("Error in canReschedule:", e); return false; }
->>>>>>> d2eaff1d
   };
 
   const initiateRescheduleBooking = async (booking: Booking) => {
     setBookingForDialog(booking); setIsLoadingDialogData(true);
     try {
-<<<<<<< HEAD
-      const club = await getClubById(booking.club._id);
-      const service = await getServiceById(booking.service._id);
-
-      if (!club || !service) {
-        toast({ variant: "destructive", toastTitle: "Error", toastDescription: "Could not load essential club/service details for rescheduling." });
-        setIsLoadingDialogData(false);
-        return;
-      }
-      setClubForRescheduleDialog(club);
-      setServiceForRescheduleDialog(service);
-      setBookingForRescheduleDialog(booking);
-      setIsRescheduleDialogOpen(true);
-    } catch (error) {
-      toast({ variant: "destructive", toastTitle: "Error", toastDescription: "Could not load booking details for reschedule request." });
-    } finally {
-      setIsLoadingDialogData(false);
-    }
+        const club = await getClubById(booking.club._id); const service = await getServiceById(booking.service._id);
+        if (!club || !service) { toast({ variant: "destructive", toastTitle: "Error", toastDescription: "Could not load essential details for rescheduling." }); setIsLoadingDialogData(false); return; }
+        setClubForRescheduleDialog(club); setServiceForRescheduleDialog(service); setBookingForRescheduleDialog(booking); setIsRescheduleDialogOpen(true);
+    } catch (error) { toast({ variant: "destructive", toastTitle: "Error", toastDescription: "Could not load details for reschedule." }); } 
+    finally { setIsLoadingDialogData(false); }
   };
 
   const handleConfirmReschedule = async (newDate: Date, newSlot: TimeSlot) => {
-    if (!bookingForRescheduleDialog || !clubForRescheduleDialog || !serviceForRescheduleDialog) {
-      toast({ variant: "destructive", toastTitle: "Error", toastDescription: "Reschedule context is missing." });
-      return;
-    }
+    if (!bookingForRescheduleDialog || !clubForRescheduleDialog || !serviceForRescheduleDialog) { toast({ variant: "destructive", toastTitle: "Error", toastDescription: "Reschedule context missing." }); return; }
     const bookingId = bookingForRescheduleDialog._id;
     const originalDate = format(parseISO(bookingForRescheduleDialog.bookingDate), 'MMM d, yyyy');
     const originalTime = `${bookingForRescheduleDialog.startTime}-${bookingForRescheduleDialog.endTime}`;
     const newDateFormatted = format(newDate, 'yyyy-MM-dd');
-
-    setUserBookings(prevBookings =>
-      prevBookings.map(b =>
-        b._id === bookingId ? {
-          ...b,
-          date: newDateFormatted,
-          startTime: newSlot.startTime,
-          endTime: newSlot.endTime,
-          status: 'pending',
-          notes: (b.notes ? b.notes + "\n" : "") + `User requested reschedule on ${format(new Date(), 'MMM d, yyyy HH:mm')}. Original: ${originalDate} ${originalTime}. New Proposed: ${format(newDate, 'MMM d, yyyy')} ${newSlot.startTime}-${newSlot.endTime}. Awaiting owner confirmation.`
-        } : b
-      )
-    );
-
-    const clubNameForToast = clubForRescheduleDialog.name;
-    const serviceNameForToast = serviceForRescheduleDialog.name;
-
-    toast({
-      toastTitle: "Reschedule Request Submitted",
-      toastDescription: `Your request to reschedule booking for ${serviceNameForToast} at ${clubNameForToast} to ${format(newDate, 'MMM d, yyyy')} ${newSlot.startTime} is pending owner confirmation.`,
-    });
-
-    if (currentUser) {
-      addNotification(
-        `Reschedule Request: ${clubNameForToast}`,
-        `User ${currentUser?.displayName || currentUser?.email || 'ID: ' + currentUser.uid.slice(-4)} requested to reschedule their booking for ${serviceNameForToast} (originally ${originalDate} ${originalTime}) to ${format(newDate, 'MMM d, yyyy')} ${newSlot.startTime}. Please review.`,
-        '/dashboard/owner',
-        `booking_reschedule_request_${bookingId}`
-      );
-      addNotification(
-        `Reschedule for ${serviceNameForToast} Pending`,
-        `Your reschedule request for ${clubNameForToast} to ${format(newDate, 'MMM d, yyyy')} ${newSlot.startTime} is pending owner confirmation.`,
-        '/dashboard/user',
-        `booking_reschedule_user_pending_${bookingId}`
-      );
-=======
-        const club = await getClubById(booking.clubId); const service = await getServiceById(booking.serviceId);
-        if (!club || !service) { toast({ variant: "destructive", toastTitle: "Error", toastDescription: "Could not load essential details for rescheduling." }); setIsLoadingDialogData(false); return; }
-        setClubForRescheduleDialog(club); setServiceForRescheduleDialog(service); setBookingForRescheduleDialog(booking); setIsRescheduleDialogOpen(true);
-    } catch (error) { toast({ variant: "destructive", toastTitle: "Error", toastDescription: "Could not load details for reschedule." }); } 
-    finally { setIsLoadingDialogData(false); }
-  };
-
-  const handleConfirmReschedule = async (newDate: Date, newSlot: TimeSlot) => {
-    if (!bookingForRescheduleDialog || !clubForRescheduleDialog || !serviceForRescheduleDialog) { toast({ variant: "destructive", toastTitle: "Error", toastDescription: "Reschedule context missing." }); return; }
-    const bookingId = bookingForRescheduleDialog.id;
-    const originalDate = format(parseISO(bookingForRescheduleDialog.date), 'MMM d, yyyy');
-    const originalTime = `${bookingForRescheduleDialog.startTime}-${bookingForRescheduleDialog.endTime}`;
-    const newDateFormatted = format(newDate, 'yyyy-MM-dd');
-    setUserBookings(prev => prev.map(b => b.id === bookingId ? { ...b, date: newDateFormatted, startTime: newSlot.startTime, endTime: newSlot.endTime, status: 'pending', notes: (b.notes ? b.notes + "\n" : "") + `User requested reschedule on ${format(new Date(), 'MMM d, yyyy HH:mm')}. Original: ${originalDate} ${originalTime}. New: ${format(newDate, 'MMM d, yyyy')} ${newSlot.startTime}-${newSlot.endTime}.` } : b));
+    setUserBookings(prev => prev.map(b => b._id === bookingId ? { ...b, date: newDateFormatted, startTime: newSlot.startTime, endTime: newSlot.endTime, status: 'pending', notes: (b.notes ? b.notes + "\n" : "") + `User requested reschedule on ${format(new Date(), 'MMM d, yyyy HH:mm')}. Original: ${originalDate} ${originalTime}. New: ${format(newDate, 'MMM d, yyyy')} ${newSlot.startTime}-${newSlot.endTime}.` } : b));
     toast({ toastTitle: "Reschedule Request Submitted", toastDescription: `Your request for ${serviceForRescheduleDialog.name} at ${clubForRescheduleDialog.name} to ${format(newDate, 'MMM d, yyyy')} ${newSlot.startTime} is pending owner confirmation.` });
     if (currentUser) {
       addNotification(`Reschedule Request: ${clubForRescheduleDialog.name}`, `User ${currentUser?.displayName || currentUser?.email || 'ID: '+currentUser.uid.slice(-4)} requested reschedule for ${serviceForRescheduleDialog.name} to ${format(newDate, 'MMM d, yyyy')} ${newSlot.startTime}.`, '/dashboard/owner', `reschedule_req_${bookingId}`);
       addNotification(`Reschedule Pending`, `Your reschedule for ${clubForRescheduleDialog.name} to ${format(newDate, 'MMM d, yyyy')} ${newSlot.startTime} is pending.`, '/dashboard/user', `reschedule_user_pending_${bookingId}`);
->>>>>>> d2eaff1d
     }
     setIsRescheduleDialogOpen(false); setBookingForRescheduleDialog(null); setClubForRescheduleDialog(null); setServiceForRescheduleDialog(null);
   };
 
-<<<<<<< HEAD
-
-  if (authLoading || (isLoadingBookings && !bookingsError && !currentUser)) {
-    console.log("UserDashboard: Render - Initial Loading (Auth or Pre-User Booking Load).");
-    return (
-      <div className="flex items-center justify-center min-h-[calc(100vh-12rem)]">
-        <Loader2 className="h-12 w-12 animate-spin text-primary" />
-      </div>
-    );
-  }
-
-  if (currentUser && isLoadingBookings) {
-    console.log("UserDashboard: Render - Loading Bookings (User Authenticated).");
-    return (
-      <div className="flex items-center justify-center min-h-[calc(100vh-12rem)]">
-        <Loader2 className="h-12 w-12 animate-spin text-primary" />
-        <p className="ml-3 text-muted-foreground">Loading your bookings...</p>
-      </div>
-    );
-  }
-
-=======
   if (authLoading || (isLoadingBookings && !bookingsError && !currentUser)) return (<div className="flex items-center justify-center min-h-[calc(100vh-12rem)]"><Loader2 className="h-12 w-12 animate-spin text-primary" /></div>);
   if (currentUser && isLoadingBookings) return (<div className="flex items-center justify-center min-h-[calc(100vh-12rem)]"><Loader2 className="h-12 w-12 animate-spin text-primary" /><p className="ml-3 text-muted-foreground">Loading your bookings...</p></div>);
->>>>>>> d2eaff1d
 
   return (
     <div className="space-y-6">
@@ -429,322 +223,26 @@
         <Card><CardHeader className="flex flex-row items-center justify-between space-y-0 pb-2"><CardTitle className="text-sm font-medium">Completed Bookings</CardTitle><HistoryIcon className="h-4 w-4 text-muted-foreground" /></CardHeader><CardContent><div className="text-2xl font-bold">{isLoadingBookings ? <Loader2 className="h-6 w-6 animate-spin" /> : completedBookingsCount}</div><p className="text-xs text-muted-foreground">Successfully attended</p></CardContent></Card>
       </section>
 
-<<<<<<< HEAD
-      {bookingsError && !isLoadingBookings && (
-        <Card className="border-destructive bg-destructive/10">
-          <CardHeader>
-            <CardTitle className="text-destructive flex items-center"><AlertTriangle className="mr-2" />Error Loading Bookings</CardTitle>
-          </CardHeader>
-          <CardContent>
-            <p className="text-destructive-foreground">{bookingsError}</p>
-            <Button variant="outline" className="mt-3" onClick={() => {
-                if(currentUser) {
-                    const reFetchBookings = async () => {
-                      if (!currentUser) return;
-                      setIsLoadingBookings(true); setBookingsError(null);
-                      try {
-                        const bookings = await getBookingsByUserId(currentUser.uid);
-                        bookings.sort((a,b) => {
-                            const aDate = parseISO(a.bookingDate);
-                            const bDate = parseISO(b.bookingDate);
-                            const today = new Date(new Date().setHours(0,0,0,0));
-                            const aIsUpcoming = ['confirmed', 'pending'].includes(a.status) && aDate >= today;
-                            const bIsUpcoming = ['confirmed', 'pending'].includes(b.status) && bDate >= today;
-                            if (aIsUpcoming && !bIsUpcoming) return -1;
-                            if (!aIsUpcoming && bIsUpcoming) return 1;
-                            return bDate.getTime() - aDate.getTime();
-                         });
-                        setUserBookings(bookings);
-                      } catch (err: any) {
-                        const errorMessage = err instanceof Error ? err.message : "Could not re-load your bookings.";
-                        setBookingsError(errorMessage);
-                        toast({ variant: "destructive", toastTitle: "Error Loading Bookings", toastDescription: errorMessage });
-                       } finally { setIsLoadingBookings(false); }
-                    };
-                    reFetchBookings();
-                } else {
-                     toast({toastDescription: "Please log in to retry."});
-                }
-            }}>Try Again</Button>
-          </CardContent>
-        </Card>
-      )}
-=======
       {bookingsError && !isLoadingBookings && (<Card className="border-destructive bg-destructive/10"><CardHeader><CardTitle className="text-destructive flex items-center"><AlertTriangle className="mr-2"/>Error</CardTitle></CardHeader><CardContent><p className="text-destructive-foreground">{bookingsError}</p></CardContent></Card>)}
->>>>>>> d2eaff1d
 
       <Tabs defaultValue="upcoming">
         <TabsList className="grid w-full grid-cols-1 md:grid-cols-3 gap-1 h-auto md:h-10"><TabsTrigger value="upcoming">Upcoming</TabsTrigger><TabsTrigger value="past">Past</TabsTrigger><TabsTrigger value="favorites"><Heart className="mr-2 h-4 w-4" />Favorites</TabsTrigger></TabsList>
         
         <TabsContent value="upcoming" className="mt-4">
-<<<<<<< HEAD
-          <Card>
-            <CardHeader>
-              <CardTitle>Upcoming Bookings</CardTitle>
-              <CardDescription>Manage your upcoming court reservations.</CardDescription>
-            </CardHeader>
-            <CardContent>
-              {isLoadingBookings ? (
-                <div className="text-center py-8"><Loader2 className="h-8 w-8 animate-spin text-primary mx-auto" /></div>
-              ) : upcomingBookings.length > 0 ? (
-                <Table>
-                  <TableHeader>
-                    <TableRow>
-                      <TableHead className="px-2 sm:px-4">Club</TableHead>
-                      <TableHead className="px-2 sm:px-4">Date</TableHead>
-                      <TableHead className="px-2 sm:px-4">Time</TableHead>
-                      <TableHead className="px-2 sm:px-4">Status</TableHead>
-                      <TableHead className="text-right px-2 sm:px-4">Actions</TableHead>
-                    </TableRow>
-                  </TableHeader>
-                  <TableBody>
-                    {upcomingBookings.map((booking) => (
-                      <TableRow key={booking._id}>
-                        <TableCell className="font-medium p-2 sm:p-4">Club {booking.club.name}</TableCell>
-                        <TableCell className="p-2 sm:p-4">{format(parseISO(booking.bookingDate), 'MMM d, yyyy')}</TableCell>
-                        <TableCell className="p-2 sm:p-4">{booking.startTime} - {booking.endTime}</TableCell>
-                        <TableCell className="p-2 sm:p-4"><Badge variant={statusBadgeVariant(booking.status)}>{booking.status}</Badge></TableCell>
-                        <TableCell className="text-right space-x-1 p-2 sm:p-4">
-                          <Button
-                            variant="ghost"
-                            size="icon"
-                            title="View Details"
-                            onClick={() => handleOpenDetailsDialog(booking)}
-                            disabled={isLoadingDialogData && bookingForDialog?._id === booking._id}
-                          >
-                            {isLoadingDialogData && bookingForDialog?._id === booking._id && (!isCancelConfirmOpen && !isRescheduleDialogOpen) ? (
-                              <Loader2 className="h-4 w-4 animate-spin" />
-                            ) : (
-                              <Eye className="h-4 w-4" />
-                            )}
-                          </Button>
-                          {(booking.status === 'pending' || booking.status === 'confirmed') && (
-                            <>
-                              <Button
-                                variant="ghost"
-                                size="icon"
-                                title="Reschedule Booking"
-                                onClick={() => initiateRescheduleBooking(booking)}
-                                disabled={!canReschedule(booking) || (isLoadingDialogData && bookingForDialog?._id === booking._id)}
-                              >
-                                {isLoadingDialogData && bookingForDialog?._id === booking._id && isRescheduleDialogOpen ? (
-                                  <Loader2 className="h-4 w-4 animate-spin" />
-                                ) : (
-                                  <Edit className={`h-4 w-4 ${!canReschedule(booking) ? 'text-muted-foreground/50' : ''}`} />
-                                )}
-                              </Button>
-                              <Button
-                                variant="ghost"
-                                size="icon"
-                                title="Cancel Booking"
-                                onClick={() => initiateCancelBooking(booking)}
-                                disabled={isLoadingDialogData && bookingForDialog?._id === booking._id}
-                              >
-                                {isLoadingDialogData && bookingForDialog?._id === booking._id && isCancelConfirmOpen ? (
-                                  <Loader2 className="h-4 w-4 animate-spin" />
-                                ) : (
-                                  <Trash2 className="h-4 w-4 text-destructive" />
-                                )}
-                              </Button>
-                            </>
-                          )}
-                        </TableCell>
-                      </TableRow>
-                    ))}
-                  </TableBody>
-                </Table>
-              ) : (
-                <p className="text-muted-foreground text-center py-8">You have no upcoming bookings.</p>
-              )}
-            </CardContent>
-          </Card>
-=======
-          <Card><CardHeader><CardTitle>Upcoming Bookings</CardTitle><CardDescription>Manage your upcoming court reservations. Click headers to sort.</CardDescription></CardHeader><CardContent>{isLoadingBookings ? (<div className="text-center py-8"><Loader2 className="h-8 w-8 animate-spin text-primary mx-auto" /></div>) : sortedUpcomingBookings.length > 0 ? (<Table><TableHeader><TableRow><TableHead><Button variant="ghost" onClick={() => createSortHandler(true)('clubId')}>Club {getSortIcon(true, 'clubId')}</Button></TableHead><TableHead><Button variant="ghost" onClick={() => createSortHandler(true)('date')}>Date {getSortIcon(true, 'date')}</Button></TableHead><TableHead><Button variant="ghost" onClick={() => createSortHandler(true)('status')}>Status {getSortIcon(true, 'status')}</Button></TableHead><TableHead className="text-right">Actions</TableHead></TableRow></TableHeader><TableBody>{sortedUpcomingBookings.map((booking) => (<TableRow key={booking.id}><TableCell className="font-medium p-2 sm:p-4">Club {booking.clubId.slice(-4)}</TableCell><TableCell className="p-2 sm:p-4">{format(parseISO(booking.date), 'MMM d, yyyy')} at {booking.startTime}</TableCell><TableCell className="p-2 sm:p-4"><Badge variant={statusBadgeVariant(booking.status)}>{booking.status}</Badge></TableCell><TableCell className="text-right space-x-1 p-2 sm:p-4"><Button variant="ghost" size="icon" title="View Details" onClick={() => handleOpenDetailsDialog(booking)} disabled={isLoadingDialogData && bookingForDialog?.id === booking.id}>{isLoadingDialogData && bookingForDialog?.id === booking.id && (!isCancelConfirmOpen && !isRescheduleDialogOpen) ? <Loader2 className="h-4 w-4 animate-spin" /> : <Eye className="h-4 w-4" />}</Button>{(booking.status === 'pending' || booking.status === 'confirmed') && (<><Button variant="ghost" size="icon" title="Reschedule" onClick={() => initiateRescheduleBooking(booking)} disabled={!canReschedule(booking) || (isLoadingDialogData && bookingForDialog?.id === booking.id)}>{isLoadingDialogData && bookingForDialog?.id === booking.id && isRescheduleDialogOpen ? <Loader2 className="h-4 w-4 animate-spin" /> : <Edit className={`h-4 w-4 ${!canReschedule(booking) ? 'text-muted-foreground/50' : ''}`} />}</Button><Button variant="ghost" size="icon" title="Cancel" onClick={() => initiateCancelBooking(booking)} disabled={isLoadingDialogData && bookingForDialog?.id === booking.id}>{isLoadingDialogData && bookingForDialog?.id === booking.id && isCancelConfirmOpen ? <Loader2 className="h-4 w-4 animate-spin" /> : <Trash2 className="h-4 w-4 text-destructive" />}</Button></>)}</TableCell></TableRow>))}</TableBody></Table>) : (<p className="text-muted-foreground text-center py-8">You have no upcoming bookings.</p>)}</CardContent></Card>
->>>>>>> d2eaff1d
+          <Card><CardHeader><CardTitle>Upcoming Bookings</CardTitle><CardDescription>Manage your upcoming court reservations. Click headers to sort.</CardDescription></CardHeader><CardContent>{isLoadingBookings ? (<div className="text-center py-8"><Loader2 className="h-8 w-8 animate-spin text-primary mx-auto" /></div>) : sortedUpcomingBookings.length > 0 ? (<Table><TableHeader><TableRow><TableHead><Button variant="ghost" onClick={() => createSortHandler(true)('club')}>Club {getSortIcon(true, 'club')}</Button></TableHead><TableHead><Button variant="ghost" onClick={() => createSortHandler(true)('bookingDate')}>Date {getSortIcon(true, 'bookingDate')}</Button></TableHead><TableHead><Button variant="ghost" onClick={() => createSortHandler(true)('status')}>Status {getSortIcon(true, 'status')}</Button></TableHead><TableHead className="text-right">Actions</TableHead></TableRow></TableHeader><TableBody>{sortedUpcomingBookings.map((booking) => (<TableRow key={booking._id}><TableCell className="font-medium p-2 sm:p-4">Club {booking.club.name}</TableCell><TableCell className="p-2 sm:p-4">{format(parseISO(booking.bookingDate), 'MMM d, yyyy')} at {booking.startTime}</TableCell><TableCell className="p-2 sm:p-4"><Badge variant={statusBadgeVariant(booking.status)}>{booking.status}</Badge></TableCell><TableCell className="text-right space-x-1 p-2 sm:p-4"><Button variant="ghost" size="icon" title="View Details" onClick={() => handleOpenDetailsDialog(booking)} disabled={isLoadingDialogData && bookingForDialog?._id === booking._id}>{isLoadingDialogData && bookingForDialog?._id === booking._id && (!isCancelConfirmOpen && !isRescheduleDialogOpen) ? <Loader2 className="h-4 w-4 animate-spin" /> : <Eye className="h-4 w-4" />}</Button>{(booking.status === 'pending' || booking.status === 'confirmed') && (<><Button variant="ghost" size="icon" title="Reschedule" onClick={() => initiateRescheduleBooking(booking)} disabled={!canReschedule(booking) || (isLoadingDialogData && bookingForDialog?._id === booking._id)}>{isLoadingDialogData && bookingForDialog?._id === booking._id && isRescheduleDialogOpen ? <Loader2 className="h-4 w-4 animate-spin" /> : <Edit className={`h-4 w-4 ${!canReschedule(booking) ? 'text-muted-foreground/50' : ''}`} />}</Button><Button variant="ghost" size="icon" title="Cancel" onClick={() => initiateCancelBooking(booking)} disabled={isLoadingDialogData && bookingForDialog?._id === booking._id}>{isLoadingDialogData && bookingForDialog?._id === booking._id && isCancelConfirmOpen ? <Loader2 className="h-4 w-4 animate-spin" /> : <Trash2 className="h-4 w-4 text-destructive" />}</Button></>)}</TableCell></TableRow>))}</TableBody></Table>) : (<p className="text-muted-foreground text-center py-8">You have no upcoming bookings.</p>)}</CardContent></Card>
         </TabsContent>
 
         <TabsContent value="past" className="mt-4">
-<<<<<<< HEAD
-          <Card>
-            <CardHeader>
-              <CardTitle>Past Bookings</CardTitle>
-              <CardDescription>Review your booking history and leave feedback.</CardDescription>
-            </CardHeader>
-            <CardContent>
-              {isLoadingBookings ? (
-                <div className="text-center py-8"><Loader2 className="h-8 w-8 animate-spin text-primary mx-auto" /></div>
-              ) : pastBookings.length > 0 ? (
-              <Table>
-                <TableHeader>
-                  <TableRow>
-                    <TableHead className="px-2 sm:px-4">Club</TableHead>
-                    <TableHead className="px-2 sm:px-4">Date</TableHead>
-                    <TableHead className="px-2 sm:px-4">Status</TableHead>
-                    <TableHead className="text-right px-2 sm:px-4">Actions</TableHead>
-                  </TableRow>
-                </TableHeader>
-                <TableBody>
-                  {pastBookings.map((booking) => (
-                    <TableRow key={booking._id}>
-                      <TableCell className="font-medium p-2 sm:p-4">Club {booking.club.name}</TableCell>
-                      <TableCell className="p-2 sm:p-4">{format(parseISO(booking.bookingDate), 'MMM d, yyyy')}</TableCell>
-                      <TableCell className="p-2 sm:p-4"><Badge variant={statusBadgeVariant(booking.status)}>{booking.status}</Badge></TableCell>
-                       <TableCell className="text-right space-x-1 p-2 sm:p-4">
-                          <Button
-                            variant="ghost"
-                            size="icon"
-                            title="View Details"
-                            onClick={() => handleOpenDetailsDialog(booking)}
-                            disabled={isLoadingDialogData && bookingForDialog?._id === booking._id}
-                          >
-                            {isLoadingDialogData && bookingForDialog?._id === booking._id ? (
-                              <Loader2 className="h-4 w-4 animate-spin" />
-                            ) : (
-                              <Eye className="h-4 w-4" />
-                            )}
-                          </Button>
-                          {booking.status === 'completed' && (
-                            !hasBeenReviewed(booking._id) ? (
-                              <Button variant="outline" size="sm" onClick={() => handleOpenReviewDialog(booking)}>
-                                <MessageSquarePlus className="mr-1.5 h-4 w-4" /> Leave Review
-                              </Button>
-                            ) : (
-                              <Button variant="ghost" size="sm" disabled>Reviewed</Button>
-                            )
-                          )}
-                        </TableCell>
-                      </TableRow>
-                    ))}
-                  </TableBody>
-                </Table>
-              ) : (
-                <p className="text-muted-foreground text-center py-8">No past bookings found.</p>
-              )}
-            </CardContent>
-          </Card>
-        </TabsContent>
-        <TabsContent value="favorites" className="mt-4">
-          <Card>
-            <CardHeader>
-              <CardTitle>My Favorite Clubs</CardTitle>
-              <CardDescription>Your handpicked list of top sports clubs.</CardDescription>
-            </CardHeader>
-            <CardContent>
-              {isLoadingFavorites ? (
-                <div className="text-center py-12">
-                  <Loader2 className="h-10 w-10 animate-spin mx-auto text-primary mb-3" />
-                  <p className="text-muted-foreground">Loading favorite clubs...</p>
-                </div>
-              ) : favoriteClubs.length > 0 ? (
-                <div className="grid grid-cols-1 sm:grid-cols-2 lg:grid-cols-3 gap-6">
-                  {favoriteClubs.map((club) => (
-                    <ClubCard key={club._id || club.id} club={club} />
-                  ))}
-                </div>
-              ) : (
-                <div className="text-center py-12">
-                  <Heart className="mx-auto h-16 w-16 text-muted-foreground mb-4" />
-                  <h2 className="text-xl font-semibold text-foreground mb-2">No Favorite Clubs Yet</h2>
-                  <p className="text-muted-foreground mb-6">
-                    Start exploring and tap the heart icon on any club to add it to your favorites!
-                  </p>
-                  <Button asChild>
-                    <Link href="/clubs">Find Clubs</Link>
-                  </Button>
-                </div>
-              )}
-            </CardContent>
-          </Card>
-=======
-          <Card><CardHeader><CardTitle>Past Bookings</CardTitle><CardDescription>Review your booking history. Click headers to sort.</CardDescription></CardHeader><CardContent>{isLoadingBookings ? (<div className="text-center py-8"><Loader2 className="h-8 w-8 animate-spin text-primary mx-auto" /></div>) : sortedPastBookings.length > 0 ? (<Table><TableHeader><TableRow><TableHead><Button variant="ghost" onClick={() => createSortHandler(false)('clubId')}>Club {getSortIcon(false, 'clubId')}</Button></TableHead><TableHead><Button variant="ghost" onClick={() => createSortHandler(false)('date')}>Date {getSortIcon(false, 'date')}</Button></TableHead><TableHead><Button variant="ghost" onClick={() => createSortHandler(false)('status')}>Status {getSortIcon(false, 'status')}</Button></TableHead><TableHead className="text-right">Actions</TableHead></TableRow></TableHeader><TableBody>{sortedPastBookings.map((booking) => (<TableRow key={booking.id}><TableCell className="font-medium p-2 sm:p-4">Club {booking.clubId.slice(-4)}</TableCell><TableCell className="p-2 sm:p-4">{format(parseISO(booking.date), 'MMM d, yyyy')}</TableCell><TableCell className="p-2 sm:p-4"><Badge variant={statusBadgeVariant(booking.status)}>{booking.status}</Badge></TableCell><TableCell className="text-right space-x-1 p-2 sm:p-4"><Button variant="ghost" size="icon" title="View Details" onClick={() => handleOpenDetailsDialog(booking)} disabled={isLoadingDialogData && bookingForDialog?.id === booking.id}>{isLoadingDialogData && bookingForDialog?.id === booking.id ? <Loader2 className="h-4 w-4 animate-spin" /> : <Eye className="h-4 w-4" />}</Button>{booking.status === 'completed' && (!hasBeenReviewed(booking.id) ? <Button variant="outline" size="sm" onClick={() => handleOpenReviewDialog(booking)}><MessageSquarePlus className="mr-1.5 h-4 w-4" />Leave Review</Button> : <Button variant="ghost" size="sm" disabled>Reviewed</Button>)}</TableCell></TableRow>))}</TableBody></Table>) : (<p className="text-muted-foreground text-center py-8">No past bookings found.</p>)}</CardContent></Card>
->>>>>>> d2eaff1d
+          <Card><CardHeader><CardTitle>Past Bookings</CardTitle><CardDescription>Review your booking history. Click headers to sort.</CardDescription></CardHeader><CardContent>{isLoadingBookings ? (<div className="text-center py-8"><Loader2 className="h-8 w-8 animate-spin text-primary mx-auto" /></div>) : sortedPastBookings.length > 0 ? (<Table><TableHeader><TableRow><TableHead><Button variant="ghost" onClick={() => createSortHandler(false)('club')}>Club {getSortIcon(false, 'club')}</Button></TableHead><TableHead><Button variant="ghost" onClick={() => createSortHandler(false)('bookingDate')}>Date {getSortIcon(false, 'bookingDate')}</Button></TableHead><TableHead><Button variant="ghost" onClick={() => createSortHandler(false)('status')}>Status {getSortIcon(false, 'status')}</Button></TableHead><TableHead className="text-right">Actions</TableHead></TableRow></TableHeader><TableBody>{sortedPastBookings.map((booking) => (<TableRow key={booking._id}><TableCell className="font-medium p-2 sm:p-4">Club {booking.club.name}</TableCell><TableCell className="p-2 sm:p-4">{format(parseISO(booking.bookingDate), 'MMM d, yyyy')}</TableCell><TableCell className="p-2 sm:p-4"><Badge variant={statusBadgeVariant(booking.status)}>{booking.status}</Badge></TableCell><TableCell className="text-right space-x-1 p-2 sm:p-4"><Button variant="ghost" size="icon" title="View Details" onClick={() => handleOpenDetailsDialog(booking)} disabled={isLoadingDialogData && bookingForDialog?._id === booking._id}>{isLoadingDialogData && bookingForDialog?._id === booking._id ? <Loader2 className="h-4 w-4 animate-spin" /> : <Eye className="h-4 w-4" />}</Button>{booking.status === 'completed' && (!hasBeenReviewed(booking._id) ? <Button variant="outline" size="sm" onClick={() => handleOpenReviewDialog(booking)}><MessageSquarePlus className="mr-1.5 h-4 w-4" />Leave Review</Button> : <Button variant="ghost" size="sm" disabled>Reviewed</Button>)}</TableCell></TableRow>))}</TableBody></Table>) : (<p className="text-muted-foreground text-center py-8">No past bookings found.</p>)}</CardContent></Card>
         </TabsContent>
 
         <TabsContent value="favorites" className="mt-4"><Card><CardHeader><CardTitle>My Favorite Clubs</CardTitle><CardDescription>Your handpicked list of top sports clubs.</CardDescription></CardHeader><CardContent>{isLoadingFavorites ? (<div className="text-center py-12"><Loader2 className="h-10 w-10 animate-spin mx-auto text-primary mb-3" /><p className="text-muted-foreground">Loading favorites...</p></div>) : favoriteClubs.length > 0 ? (<div className="grid grid-cols-1 sm:grid-cols-2 lg:grid-cols-3 gap-6">{favoriteClubs.map((club) => (<ClubCard key={club._id || club.id} club={club} />))}</div>) : (<div className="text-center py-12"><Heart className="mx-auto h-16 w-16 text-muted-foreground mb-4" /><h2 className="text-xl font-semibold text-foreground mb-2">No Favorites Yet</h2><p className="text-muted-foreground mb-6">Explore and tap the heart icon on any club to add it here!</p><Button asChild><Link href="/clubs">Find Clubs</Link></Button></div>)}</CardContent></Card></TabsContent>
       </Tabs>
 
-<<<<<<< HEAD
-      {selectedBookingForReview && (
-        <AlertDialog open={isReviewDialogOpen} onOpenChange={setIsReviewDialogOpen}>
-          <AlertDialogContent className="sm:max-w-lg">
-            <ReviewForm
-              booking={selectedBookingForReview}
-              onReviewSubmit={handleReviewSubmitted}
-            />
-          </AlertDialogContent>
-        </AlertDialog>
-      )}
-
-      {bookingForDialog && (
-        <BookingDetailsDialog
-          isOpen={isDetailsDialogOpen}
-          onOpenChange={(open) => {
-            setIsDetailsDialogOpen(open);
-            if (!open) {
-              setBookingForDialog(null);
-              setClubForDialog(null);
-              setServiceForDialog(null);
-            }
-          }}
-          booking={bookingForDialog}
-          club={clubForDialog}
-          service={serviceForDialog}
-          isLoading={isLoadingDialogData && !clubForDialog && !serviceForDialog}
-        />
-      )}
-
-      {bookingToCancelForDialog && (
-        <AlertDialog open={isCancelConfirmOpen} onOpenChange={setIsCancelConfirmOpen}>
-          <AlertDialogContent>
-            <AlertDialogHeader>
-              <AlertDialogTitle className="flex items-center">
-                <AlertCircle className="mr-2 h-6 w-6 text-destructive" />
-                Confirm Cancellation
-              </AlertDialogTitle>
-              <AlertDialogDescription>
-                Are you sure you want to cancel your booking for{' '}
-                <strong>{serviceForDialog?.name || bookingToCancelForDialog.service.name}</strong> at{' '}
-                <strong>{clubForDialog?.name || bookingToCancelForDialog.club.name}</strong> on{' '}
-                <strong>{format(parseISO(bookingToCancelForDialog.bookingDate), 'MMM d, yyyy')}</strong> at{' '}
-                <strong>{bookingToCancelForDialog.startTime}</strong>? This action cannot be undone.
-              </AlertDialogDescription>
-            </AlertDialogHeader>
-            <AlertDialogFooter>
-              <AlertDialogCancel onClick={() => { setBookingToCancelForDialog(null); setClubForDialog(null); setServiceForDialog(null); }}>Back</AlertDialogCancel>
-              <AlertDialogAction
-                onClick={executeCancelBooking}
-                className="bg-destructive text-destructive-foreground hover:bg-destructive/90"
-              >
-                Confirm Cancel
-              </AlertDialogAction>
-            </AlertDialogFooter>
-          </AlertDialogContent>
-        </AlertDialog>
-      )}
-
-      {bookingForRescheduleDialog && clubForRescheduleDialog && serviceForRescheduleDialog && (
-        <RescheduleBookingDialog
-          isOpen={isRescheduleDialogOpen}
-          onOpenChange={(open) => {
-            setIsRescheduleDialogOpen(open);
-            if (!open) {
-              setBookingForRescheduleDialog(null);
-              setClubForRescheduleDialog(null);
-              setServiceForRescheduleDialog(null);
-            }
-          }}
-          booking={bookingForRescheduleDialog}
-          club={clubForRescheduleDialog}
-          service={serviceForRescheduleDialog}
-          onRescheduleConfirm={handleConfirmReschedule}
-        />
-      )}
-=======
       {selectedBookingForReview && (<AlertDialog open={isReviewDialogOpen} onOpenChange={setIsReviewDialogOpen}><AlertDialogContent className="sm:max-w-lg"><ReviewForm booking={selectedBookingForReview} onReviewSubmit={handleReviewSubmitted}/></AlertDialogContent></AlertDialog>)}
       {bookingForDialog && (<BookingDetailsDialog isOpen={isDetailsDialogOpen} onOpenChange={(open) => {setIsDetailsDialogOpen(open); if (!open) {setBookingForDialog(null); setClubForDialog(null); setServiceForDialog(null);}}} booking={bookingForDialog} club={clubForDialog} service={serviceForDialog} isLoading={isLoadingDialogData && !clubForDialog && !serviceForDialog}/>)}
-      {bookingToCancelForDialog && (<AlertDialog open={isCancelConfirmOpen} onOpenChange={setIsCancelConfirmOpen}><AlertDialogContent><AlertDialogHeader><AlertDialogTitle className="flex items-center"><AlertCircle className="mr-2 h-6 w-6 text-destructive" />Confirm Cancellation</AlertDialogTitle><AlertDialogDescription>Are you sure you want to cancel your booking for <strong>{serviceForDialog?.name || bookingToCancelForDialog.serviceId.slice(-6)}</strong> at <strong>{clubForDialog?.name || bookingToCancelForDialog.clubId.slice(-6)}</strong> on <strong>{format(parseISO(bookingToCancelForDialog.date), 'MMM d, yyyy')}</strong> at <strong>{bookingToCancelForDialog.startTime}</strong>? This cannot be undone.</AlertDialogDescription></AlertDialogHeader><AlertDialogFooter><AlertDialogCancel onClick={() => { setBookingToCancelForDialog(null); setClubForDialog(null); setServiceForDialog(null); }}>Back</AlertDialogCancel><AlertDialogAction onClick={executeCancelBooking} className="bg-destructive text-destructive-foreground hover:bg-destructive/90">Confirm Cancel</AlertDialogAction></AlertDialogFooter></AlertDialogContent></AlertDialog>)}
+      {bookingToCancelForDialog && (<AlertDialog open={isCancelConfirmOpen} onOpenChange={setIsCancelConfirmOpen}><AlertDialogContent><AlertDialogHeader><AlertDialogTitle className="flex items-center"><AlertCircle className="mr-2 h-6 w-6 text-destructive" />Confirm Cancellation</AlertDialogTitle><AlertDialogDescription>Are you sure you want to cancel your booking for <strong>{serviceForDialog?.name || bookingToCancelForDialog.service?.name}</strong> at <strong>{clubForDialog?.name || bookingToCancelForDialog.club?.name}</strong> on <strong>{format(parseISO(bookingToCancelForDialog.bookingDate), 'MMM d, yyyy')}</strong> at <strong>{bookingToCancelForDialog.startTime}</strong>? This cannot be undone.</AlertDialogDescription></AlertDialogHeader><AlertDialogFooter><AlertDialogCancel onClick={() => { setBookingToCancelForDialog(null); setClubForDialog(null); setServiceForDialog(null); }}>Back</AlertDialogCancel><AlertDialogAction onClick={executeCancelBooking} className="bg-destructive text-destructive-foreground hover:bg-destructive/90">Confirm Cancel</AlertDialogAction></AlertDialogFooter></AlertDialogContent></AlertDialog>)}
       {bookingForRescheduleDialog && clubForRescheduleDialog && serviceForRescheduleDialog && (<RescheduleBookingDialog isOpen={isRescheduleDialogOpen} onOpenChange={(open) => {setIsRescheduleDialogOpen(open); if (!open) {setBookingForRescheduleDialog(null); setClubForRescheduleDialog(null); setServiceForRescheduleDialog(null);}}} booking={bookingForRescheduleDialog} club={clubForRescheduleDialog} service={serviceForRescheduleDialog} onRescheduleConfirm={handleConfirmReschedule}/>)}
->>>>>>> d2eaff1d
     </div>
   );
 }