--- conflicted
+++ resolved
@@ -134,19 +134,7 @@
       const clubName = ownerClubs.find(c => c._id === clubId)?.name || "your club";
       const processedBookings = await Promise.all(bookings.map(async (booking) => {
         if (booking.status === 'pending') {
-<<<<<<< HEAD
-          const bookingDateTime = parseISO(`${booking.bookingDate}T${booking.startTime}:00`);
-          if (bookingDateTime < now) {
-            // This booking has expired. Notify the user.
-            try {
-              await updateBookingStatus(booking._id, 'expired',  `Your pending booking for "${getServiceName(booking.service._id)}" at ${clubName} on ${format(parseISO(booking.bookingDate), 'MMM d, yyyy')} has expired as it was not confirmed in time.`);
-              // Return a new object with the updated status.
-              return { ...booking, status: 'expired' as Booking['status'] };
-            } catch (error) {
-              console.error(`OwnerDashboard: fetchBookingsForClub - Failed to update booking status for ${booking._id}:`, error);
-            }
-=======
-          const dateString = booking.date || (booking as any).bookingDate;
+          const dateString = booking.bookingDate || (booking as any).bookingDate;
           if (!dateString || !booking.startTime) {
             console.warn("Could not determine expiry for a pending booking due to missing date/time.", booking);
             return booking;
@@ -158,16 +146,15 @@
             if (bookingDateTime < now) {
               addNotification(
                 `Booking Expired`,
-                `Your pending booking for "${getServiceName(booking.serviceId)}" at ${clubName} on ${format(bookingDateTime, 'MMM d, yyyy')} has expired as it was not confirmed in time.`,
+                `Your pending booking for "${getServiceName(booking.service._id)}" at ${clubName} on ${format(bookingDateTime, 'MMM d, yyyy')} has expired as it was not confirmed in time.`,
                 '/dashboard/user',
-                `booking_expired_${booking.id}`
+                `booking_expired_${booking._id}`
               );
-              return { ...booking, status: 'expired' };
+              return { ...booking, status: 'expired' as Booking['status'] };
             }
           } catch(e) {
-            console.error(`Failed to parse date for booking ID ${booking.id}. Date: ${dateString}, Time: ${booking.startTime}`, e);
+            console.error(`Failed to parse date for booking ID ${booking._id}. Date: ${dateString}, Time: ${booking.startTime}`, e);
             return booking;
->>>>>>> 1c074368
           }
         }
         return booking;
