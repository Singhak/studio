
"use client";

import { useState, useEffect, useMemo, useCallback } from 'react';
import { Tabs, TabsContent, TabsList, TabsTrigger } from "@/components/ui/tabs";
import { Card, CardContent, CardDescription, CardFooter, CardHeader, CardTitle } from "@/components/ui/card";
import { Button } from "@/components/ui/button";
import { Select, SelectContent, SelectItem, SelectTrigger, SelectValue } from "@/components/ui/select";
import type { Booking, Club, Service, ClubAddress } from "@/lib/types";
import { mockServices as allMockServices } from '@/lib/mockData';
import Link from 'next/link';
import { PlusCircle, Edit, Settings, Users, Eye, CheckCircle, XCircle, Trash2, Building, ClubIcon as ClubIconLucide, DollarSign, BellRing, ListChecks, Star, Package, Loader2, AlertTriangle, AlertCircle } from "lucide-react";
import { useToast } from "@/hooks/use-toast";
import { useAuth } from '@/contexts/AuthContext';
import { getLoggedInOwnerClubs, getClubById, getServiceById, getServicesByClubId } from '@/services/clubService';
import { getBookingsByClubId } from '@/services/bookingService';
import { BookingDetailsDialog } from '@/components/features/booking/BookingDetailsDialog';
import { BookingTable } from '@/components/features/booking/BookingTable';
import {
  AlertDialog,
  AlertDialogAction,
  AlertDialogCancel,
  AlertDialogContent,
  AlertDialogDescription,
  AlertDialogFooter,
  AlertDialogHeader,
  AlertDialogTitle,
} from "@/components/ui/alert-dialog";
<<<<<<< HEAD
import { format } from 'date-fns';
import { getCachedClubEntry } from '@/lib/cacheUtils';
=======
import { format, parseISO } from 'date-fns';
>>>>>>> 52b10b85

export default function OwnerDashboardPage() {
  const { toast } = useToast();
  const { currentUser, loading: authLoading, addNotification } = useAuth();
  const [ownerClubs, setOwnerClubs] = useState<Club[]>([]);
  const [selectedClub, setSelectedClub] = useState<Club | null>(null);
  const [isLoadingClubs, setIsLoadingClubs] = useState(true);
  const [clubsError, setClubsError] = useState<string | null>(null);

  const [clubBookings, setClubBookings] = useState<Booking[]>([]);
  const [isLoadingBookings, setIsLoadingBookings] = useState(false);
  const [bookingsError, setBookingsError] = useState<string | null>(null);

  const [bookingForDialog, setBookingForDialog] = useState<Booking | null>(null);
  const [clubForDialog, setClubForDialog] = useState<Club | null>(null);
  const [serviceForDialog, setServiceForDialog] = useState<Service | null>(null);
  const [isDetailsDialogOpen, setIsDetailsDialogOpen] = useState(false);
  const [isLoadingDialogData, setIsLoadingDialogData] = useState(false);

  const [isAcceptConfirmOpen, setIsAcceptConfirmOpen] = useState(false);
  const [bookingToAcceptForDialog, setBookingToAcceptForDialog] = useState<Booking | null>(null);
  const [isRejectConfirmOpen, setIsRejectConfirmOpen] = useState(false);
  const [bookingToRejectForDialog, setBookingToRejectForDialog] = useState<Booking | null>(null);

  const getServiceName = useCallback((serviceId: string): string => {
    if (selectedClub && selectedClub.services) {
        const serviceInClub = selectedClub.services.find(s => s._id === serviceId);
        if (serviceInClub) return serviceInClub.name;
    }
    const service = allMockServices.find(s => s._id === serviceId);
    return service ? service.name : 'Unknown Service';
  }, [selectedClub]);

  useEffect(() => {
    console.log("OwnerDashboard: useEffect[fetchClubs] - Triggered. AuthLoading:", authLoading, "CurrentUser:", !!currentUser);
    const fetchClubs = async () => {
      if (!currentUser) {
        console.log("OwnerDashboard: useEffect[fetchClubs] - No current user, skipping club fetch.");
        setIsLoadingClubs(false);
        setOwnerClubs([]);
        setSelectedClub(null);
        setClubsError(null);
        return;
      }
      console.log("OwnerDashboard: useEffect[fetchClubs] - Fetching clubs for owner:", currentUser.uid);
      setIsLoadingClubs(true);
      setClubsError(null);
      try {
        const clubsForOwner = await getLoggedInOwnerClubs();
        console.log("OwnerDashboard: useEffect[fetchClubs] - Clubs fetched:", clubsForOwner.length);
        setOwnerClubs(clubsForOwner);
        if (clubsForOwner.length > 0) {
          setSelectedClub(prevSelectedClub => {
            const newFirstClub = clubsForOwner[0];
            if (prevSelectedClub?._id === newFirstClub._id) {
              return prevSelectedClub;
            }
            console.log("OwnerDashboard: useEffect[fetchClubs] - Setting selected club to first in list:", newFirstClub.name);
            return newFirstClub;
          });
        } else {
          console.log("OwnerDashboard: useEffect[fetchClubs] - No clubs found, setting selectedClub to null.");
          setSelectedClub(null);
        }
      } catch (err) {
        console.error("OwnerDashboard: useEffect[fetchClubs] - Failed to fetch owner's clubs:", err);
        const errorMessage = err instanceof Error ? err.message : "An unknown error occurred while fetching clubs.";
        setClubsError(errorMessage);
        toast({ variant: "destructive", toastTitle: "Error Loading Clubs", toastDescription: errorMessage });
        setOwnerClubs([]);
        setSelectedClub(null);
      } finally {
        console.log("OwnerDashboard: useEffect[fetchClubs] - Finished fetching clubs, setIsLoadingClubs(false)");
        setIsLoadingClubs(false);
      }
    };

    if (!authLoading && currentUser) {
      fetchClubs();
    } else if (!authLoading && !currentUser) {
      console.log("OwnerDashboard: useEffect[fetchClubs] - Auth loaded, no user. Clearing club state.");
      setIsLoadingClubs(false);
      setOwnerClubs([]);
      setSelectedClub(null);
      setClubsError(null);
    }
  }, [currentUser, authLoading, toast]);


  const fetchBookingsForClub = useCallback(async (clubId: string) => {
    if (!clubId) {
      console.log("OwnerDashboard: fetchBookingsForClub - No clubId, clearing bookings state.");
      setClubBookings([]);
      setBookingsError(null);
      setIsLoadingBookings(false);
      return;
    }
    console.log("OwnerDashboard: fetchBookingsForClub - Called for clubId:", clubId);
    setIsLoadingBookings(true);
    setBookingsError(null);
    try {
      const bookings = await getBookingsByClubId(clubId);
<<<<<<< HEAD
      await getServicesByClubId(clubId);
      bookings.sort((a, b) => new Date(b.createdAt).getTime() - new Date(a.createdAt).getTime());
      console.log("OwnerDashboard: fetchBookingsForClub - Bookings fetched for club", clubId, ":", bookings.length);
      setClubBookings(bookings.filter(b => b.status !== 'blocked')); // Filter out blocked slots
=======
      
      const now = new Date();
      const clubName = ownerClubs.find(c => c._id === clubId)?.name || "your club";
      const processedBookings = bookings.map(booking => {
        if (booking.status === 'pending') {
          const bookingDateTime = parseISO(`${booking.date}T${booking.startTime}:00`);
          if (bookingDateTime < now) {
            // This booking has expired. Notify the user.
            addNotification(
              `Booking Expired`,
              `Your pending booking for "${getServiceName(booking.serviceId)}" at ${clubName} on ${format(parseISO(booking.date), 'MMM d, yyyy')} has expired as it was not confirmed in time.`,
              '/dashboard/user',
              `booking_expired_${booking.id}`
            );
            // Return a new object with the updated status.
            return { ...booking, status: 'expired' };
          }
        }
        return booking;
      });

      processedBookings.sort((a,b) => new Date(b.createdAt).getTime() - new Date(a.createdAt).getTime());
      console.log("OwnerDashboard: fetchBookingsForClub - Bookings fetched for club", clubId, ":", processedBookings.length);
      setClubBookings(processedBookings.filter(b => b.status !== 'blocked')); // Filter out blocked slots
>>>>>>> 52b10b85
    } catch (err) {
      console.error(`OwnerDashboard: fetchBookingsForClub - Failed to fetch bookings for club ${clubId}:`, err);
      const clubNameForError = ownerClubs.find(c => c._id === clubId)?.name || 'this club';
      const errorMessage = err instanceof Error ? err.message : `Could not load bookings for ${clubNameForError}.`;
      setBookingsError(errorMessage);
      toast({ variant: "destructive", toastTitle: "Error Loading Bookings", toastDescription: errorMessage });
      setClubBookings([]);
    } finally {
      console.log("OwnerDashboard: fetchBookingsForClub - Finished fetching bookings for club", clubId, ", setIsLoadingBookings(false)");
      setIsLoadingBookings(false);
    }
  }, [toast, ownerClubs, addNotification, getServiceName]);

  useEffect(() => {
    const currentSelectedClubId = selectedClub?._id;
    console.log("OwnerDashboard: useEffect[fetchBookings] - Triggered. selectedClubId:", currentSelectedClubId);
    if (currentSelectedClubId) {
      fetchBookingsForClub(currentSelectedClubId);
    } else {
      console.log("OwnerDashboard: useEffect[fetchBookings] - No selected club ID, clearing bookings.");
      setClubBookings([]);
      setBookingsError(null);
      setIsLoadingBookings(false);
    }
  }, [selectedClub?._id, fetchBookingsForClub]);


  const handleClubChange = (clubId: string) => {
    console.log("OwnerDashboard: handleClubChange - Called with clubId:", clubId);
    const clubToSelect = ownerClubs.find(c => c._id === clubId);
    if (clubToSelect && clubToSelect._id !== selectedClub?._id) {
      console.log("OwnerDashboard: handleClubChange - Setting new selected club:", clubToSelect.name);
      setSelectedClub(clubToSelect);
    } else if (!clubToSelect) {
      console.log("OwnerDashboard: handleClubChange - Club ID not found in ownerClubs, setting selectedClub to null.");
      setSelectedClub(null);
    } else {
      console.log("OwnerDashboard: handleClubChange - Selected club ID is the same as current, no change.");
    }
  };

  const currentClubBookings = useMemo(() => {
    return clubBookings;
  }, [clubBookings]);

<<<<<<< HEAD

  const getServiceName = useCallback((serviceId: string): string => {
    let serviceInClub = null
    if (selectedClub) {
      if (selectedClub.services) {
        serviceInClub = selectedClub.services.find(s => s._id === serviceId);
      } else {
        const service = getCachedClubEntry(selectedClub?._id)
        serviceInClub = service?.servicesData?.find(s => s._id === serviceId)
      }
    }
    return serviceInClub ? serviceInClub.name : 'Unknown Service';
  }, [selectedClub]);

=======
>>>>>>> 52b10b85
  const initiateAcceptBooking = (booking: Booking) => {
    setBookingToAcceptForDialog(booking);
    setIsAcceptConfirmOpen(true);
  };

  const executeAcceptBooking = () => {
    if (!bookingToAcceptForDialog || !selectedClub) {
      toast({ variant: "destructive", toastTitle: "Error", toastDescription: "No booking selected for acceptance." });
      return;
    }
    const bookingId = bookingToAcceptForDialog._id;

    setClubBookings(prev => prev.map(b => b._id === bookingId ? { ...b, status: 'confirmed' } : b));
    toast({
        toastTitle: "Booking Accepted",
        toastDescription: `Booking for User ${bookingToAcceptForDialog.customer.name} at ${selectedClub.name} has been confirmed.`,
    });
    addNotification(
        `Booking Confirmed: ${selectedClub.name}`,
<<<<<<< HEAD
        `Your booking for ${getServiceName(bookingToAcceptForDialog.service._id)} on ${format(new Date(bookingToAcceptForDialog.bookingDate), 'MMM d, yyyy')} has been confirmed by the club.`,
=======
        `Your booking for ${getServiceName(bookingToAcceptForDialog.serviceId)} on ${format(parseISO(bookingToAcceptForDialog.date), 'MMM d, yyyy')} has been confirmed by the club.`,
>>>>>>> 52b10b85
        '/dashboard/user', 
        `booking_confirmed_${bookingId}`
    );
    setIsAcceptConfirmOpen(false);
    setBookingToAcceptForDialog(null);
  };

  const initiateRejectBooking = (booking: Booking) => {
    setBookingToRejectForDialog(booking);
    setIsRejectConfirmOpen(true);
  };

  const executeRejectBooking = async () => {
    if (!bookingToRejectForDialog || !selectedClub) {
      toast({ variant: "destructive", toastTitle: "Error", toastDescription: "No booking selected for rejection or club context missing." });
      return;
    }
    const bookingId = bookingToRejectForDialog._id;

    setClubBookings(prev => prev.map(b => b._id === bookingId ? { ...b, status: 'rejected' } : b));
    toast({
      variant: "destructive",
      toastTitle: "Booking Rejected",
      toastDescription: `Booking for User ${bookingToRejectForDialog.customer.name} at ${selectedClub.name} has been rejected.`,
    });

    let serviceName = 'a service';
    if (selectedClub.services) {
      const service = selectedClub.services.find(s => s._id === bookingToRejectForDialog.service._id);
      if (service) serviceName = service.name;
      else serviceName = getServiceName(bookingToRejectForDialog.service._id); // Fallback if not in current club.services
    } else {
      serviceName = getServiceName(bookingToRejectForDialog.service._id);
    }

    addNotification(
<<<<<<< HEAD
      `Booking Update: ${selectedClub.name}`,
      `Unfortunately, your booking for ${serviceName} on ${format(new Date(bookingToRejectForDialog.bookingDate), 'MMM d, yyyy')} could not be confirmed.`,
      '/dashboard/user',
      `booking_rejected_${bookingId}`
=======
        `Booking Update: ${selectedClub.name}`,
        `Unfortunately, your booking for ${serviceName} on ${format(parseISO(bookingToRejectForDialog.date), 'MMM d, yyyy')} could not be confirmed.`,
        '/dashboard/user', 
        `booking_rejected_${bookingId}`
>>>>>>> 52b10b85
    );
    setIsRejectConfirmOpen(false);
    setBookingToRejectForDialog(null);
  };

  const handleOpenDetailsDialog = async (booking: Booking) => {
    setBookingForDialog(booking);
    setIsLoadingDialogData(true);
    try {
      let fetchedClub = null;
      if (selectedClub && selectedClub._id === booking.club._id) {
        fetchedClub = selectedClub;
      } else {
        fetchedClub = await getClubById(booking.club._id);
      }

      let fetchedService = null;
      if (fetchedClub && fetchedClub.services) {
        fetchedService = fetchedClub.services.find(s => s._id === booking.service._id) || null;
      }
      if (!fetchedService) {
        fetchedService = await getServiceById(booking.service._id);
      }

      setClubForDialog(fetchedClub);
      setServiceForDialog(fetchedService);
      setIsDetailsDialogOpen(true);
    } catch (error) {
      toast({ variant: "destructive", toastTitle: "Error", toastDescription: "Could not load booking details." });
      setBookingForDialog(null);
    } finally {
      setIsLoadingDialogData(false);
    }
  };


  const totalRevenue = useMemo(() => {
    if (!selectedClub) return 0;
    return currentClubBookings
      .filter(b => b.status === 'confirmed' || b.status === 'completed')
      .reduce((sum, booking) => sum + booking.totalPrice, 0);
  }, [currentClubBookings, selectedClub]);

  const activeBookingsCount = useMemo(() => {
    if (!selectedClub) return 0;
    return currentClubBookings.filter(b => b.status === 'confirmed' || b.status === 'pending').length;
  }, [currentClubBookings, selectedClub]);

  const pendingRequestsCount = useMemo(() => {
    if (!selectedClub) return 0;
    return currentClubBookings.filter(b => b.status === 'pending').length;
  }, [currentClubBookings, selectedClub]);

  const servicesOfferedCount = useMemo(() => {
    if (selectedClub && selectedClub.services && selectedClub.services.length > 0) {
      return selectedClub.services.length;
    }
    const serviceIds = new Set(currentClubBookings.map(b => b.service));
    return serviceIds.size;
  }, [selectedClub, currentClubBookings]);

  const totalFulfilledBookingsCount = useMemo(() => {
    if (!selectedClub) return 0;
    return currentClubBookings.filter(b => b.status === 'confirmed' || b.status === 'completed').length;
  }, [currentClubBookings, selectedClub]);


  if (authLoading || (isLoadingClubs && !clubsError && !currentUser)) {
    console.log("OwnerDashboard: Render - Initial Loading (Auth or Pre-User Club Load).");
    return (
      <div className="flex flex-col items-center justify-center h-full text-center p-8">
        <Loader2 className="w-16 h-16 text-primary animate-spin mb-6" />
        <h1 className="text-2xl font-bold mb-2">Loading Dashboard...</h1>
        <p className="text-muted-foreground">Checking authentication and fetching your club data.</p>
      </div>
    );
  }

  if (currentUser && isLoadingClubs) {
    console.log("OwnerDashboard: Render - Loading Clubs (User Authenticated).");
    return (
      <div className="flex flex-col items-center justify-center h-full text-center p-8">
        <Loader2 className="w-16 h-16 text-primary animate-spin mb-6" />
        <h1 className="text-2xl font-bold mb-2">Loading Your Clubs...</h1>
        <p className="text-muted-foreground">Fetching your club details.</p>
      </div>
    );
  }

  if (clubsError && !isLoadingClubs) {
    console.log("OwnerDashboard: Render - Clubs Error Display.");
    return (
      <div className="flex flex-col items-center justify-center h-full text-center p-8">
        <AlertTriangle className="w-24 h-24 text-destructive mb-6" />
        <h1 className="text-3xl font-bold mb-2 text-destructive">Error Loading Clubs</h1>
        <p className="text-muted-foreground mb-6 max-w-md">{clubsError}</p>
        <Button onClick={() => {
          if (currentUser) {
            const reFetchClubs = async () => {
              if (!currentUser) return;
              setIsLoadingClubs(true); setClubsError(null);
              try {
                const clubsForOwner = await getLoggedInOwnerClubs();
                setOwnerClubs(clubsForOwner);
                if (clubsForOwner.length > 0) setSelectedClub(clubsForOwner[0]); else setSelectedClub(null);
              } catch (err: any) {
                const errorMessage = err instanceof Error ? err.message : "An unknown error occurred while fetching clubs.";
                setClubsError(errorMessage);
                toast({ variant: "destructive", toastTitle: "Error Loading Clubs", toastDescription: errorMessage });
              } finally { setIsLoadingClubs(false); }
            };
            reFetchClubs();
          } else {
            toast({ variant: "destructive", toastTitle: "Cannot Retry", toastDescription: "User not authenticated." })
          }
        }} className="mt-6">
          Try Again
        </Button>
      </div>
    );
  }

  if (!isLoadingClubs && ownerClubs.length === 0 && !clubsError && currentUser) {
    console.log("OwnerDashboard: Render - No Clubs Registered Display.");
    return (
      <div className="flex flex-col items-center justify-center h-full text-center p-8">
        <ClubIconLucide className="w-24 h-24 text-muted-foreground mb-6" />
        <h1 className="text-3xl font-bold mb-2">No Clubs Registered Yet</h1>
        <p className="text-muted-foreground mb-6 max-w-md">
          It looks like you haven't registered any clubs with Courtly yet.
          Register your club to start managing bookings and reaching new players!
        </p>
        <Button size="lg" asChild>
          <Link href="/dashboard/owner/register-club">
            <PlusCircle className="mr-2 h-5 w-5" /> Register Your First Club
          </Link>
        </Button>
      </div>
    );
  }

  if (!selectedClub && !isLoadingClubs && ownerClubs.length > 0 && !clubsError) {
    console.log("OwnerDashboard: Render - Clubs Loaded, No Club Selected (e.g., initial state or multi-club choice).");
    return (
      <div className="flex flex-col items-center justify-center h-full text-center p-8">
        <ClubIconLucide className="w-24 h-24 text-muted-foreground mb-6 animate-pulse" />
        <h1 className="text-3xl font-bold mb-2">Select a club to manage</h1>
        {ownerClubs.length > 1 && (
          <div className="w-full max-w-xs mt-4">
            <Select onValueChange={handleClubChange}>
              <SelectTrigger id="club-selector-fallback" aria-label="Select club to manage">
                <SelectValue placeholder="Select your club..." />
              </SelectTrigger>
              <SelectContent>
                {ownerClubs.map((club) => (
                  <SelectItem key={club._id} value={club._id}>
                    {club.name}
                  </SelectItem>
                ))}
              </SelectContent>
            </Select>
          </div>
        )}
        {ownerClubs.length === 1 && <p className="text-muted-foreground mt-2">Displaying dashboard for: {ownerClubs[0].name}</p>}
      </div>
    );
  }

  if (!selectedClub) {
    console.log("OwnerDashboard: Render - Fallback: No selected club and not caught by other conditions.");
    return <div className="flex justify-center items-center min-h-[200px]"><Loader2 className="h-8 w-8 animate-spin text-primary" /><p className="ml-2">Preparing club data...</p></div>;
  }


  return (
    <div className="space-y-6">
      <div className="flex flex-col sm:flex-row justify-between items-start sm:items-center gap-4">
        <div>
          <h1 className="text-xl sm:text-2xl md:text-3xl font-bold tracking-tight">{selectedClub.name} - Dashboard</h1>
          <p className="text-muted-foreground text-sm sm:text-base">Manage your club settings, bookings, and services.</p>
        </div>
        <div className="w-full sm:w-auto flex flex-col sm:flex-row gap-2 items-stretch sm:items-center">
          {ownerClubs.length > 1 && (
            <div className="min-w-[200px] sm:min-w-0 md:min-w-[200px]">
              <Select value={selectedClub._id} onValueChange={handleClubChange}>
                <SelectTrigger id="club-selector" aria-label="Switch managed club">
                  <SelectValue placeholder="Switch Club..." />
                </SelectTrigger>
                <SelectContent>
                  {ownerClubs.map((club) => (
                    <SelectItem key={club._id} value={club._id}>
                      {club.name}
                    </SelectItem>
                  ))}
                </SelectContent>
              </Select>
            </div>
          )}
          <Button asChild variant="outline" className="w-full sm:w-auto">
            <Link href={`/clubs/${selectedClub._id}`}>
              <Eye className="mr-2 h-4 w-4" /> View Club Page
            </Link>
          </Button>
        </div>
      </div>

      <div className="grid gap-4 grid-cols-1 md:grid-cols-2 lg:grid-cols-3">
        <Card>
          <CardHeader className="flex flex-row items-center justify-between space-y-0 pb-2">
            <CardTitle className="text-sm font-medium">Total Revenue</CardTitle>
            <DollarSign className="h-4 w-4 text-muted-foreground" />
          </CardHeader>
          <CardContent>
            <div className="text-2xl font-bold">
              {isLoadingBookings ? <Loader2 className="h-6 w-6 animate-spin" /> : totalRevenue.toLocaleString('en-US', { style: 'currency', currency: 'USD' })}
            </div>
            <p className="text-xs text-muted-foreground">From confirmed & completed bookings</p>
          </CardContent>
        </Card>
        <Card>
          <CardHeader className="flex flex-row items-center justify-between space-y-0 pb-2">
            <CardTitle className="text-sm font-medium">Active Bookings</CardTitle>
            <Users className="h-4 w-4 text-muted-foreground" />
          </CardHeader>
          <CardContent>
            <div className="text-2xl font-bold">{isLoadingBookings ? <Loader2 className="h-6 w-6 animate-spin" /> : activeBookingsCount}</div>
            <p className="text-xs text-muted-foreground">Confirmed or pending</p>
          </CardContent>
        </Card>
        <Card>
          <CardHeader className="flex flex-row items-center justify-between space-y-0 pb-2">
            <CardTitle className="text-sm font-medium">Pending Requests</CardTitle>
            <BellRing className="h-4 w-4 text-muted-foreground" />
          </CardHeader>
          <CardContent>
            <div className="text-2xl font-bold">{isLoadingBookings ? <Loader2 className="h-6 w-6 animate-spin" /> : pendingRequestsCount}</div>
            <p className="text-xs text-muted-foreground">Needs your attention</p>
          </CardContent>
        </Card>
        <Card>
          <CardHeader className="flex flex-row items-center justify-between space-y-0 pb-2">
            <CardTitle className="text-sm font-medium">Services Offered</CardTitle>
            <ListChecks className="h-4 w-4 text-muted-foreground" />
          </CardHeader>
          <CardContent>
            <div className="text-2xl font-bold">{isLoadingClubs ? <Loader2 className="h-6 w-6 animate-spin" /> : servicesOfferedCount}</div>
            <p className="text-xs text-muted-foreground">Distinct services listed</p>
          </CardContent>
        </Card>
        <Card>
          <CardHeader className="flex flex-row items-center justify-between space-y-0 pb-2">
            <CardTitle className="text-sm font-medium">Overall Club Rating</CardTitle>
            <Star className="h-4 w-4 text-muted-foreground" />
          </CardHeader>
          <CardContent>
            <div className="text-2xl font-bold">{selectedClub.averageRating || "N/A"} / 5.0</div>
            <p className="text-xs text-muted-foreground">Based on user reviews ({selectedClub.reviewCount} reviews)</p>
          </CardContent>
        </Card>
        <Card>
          <CardHeader className="flex flex-row items-center justify-between space-y-0 pb-2">
            <CardTitle className="text-sm font-medium">Fulfilled Bookings</CardTitle>
            <Package className="h-4 w-4 text-muted-foreground" />
          </CardHeader>
          <CardContent>
            <div className="text-2xl font-bold">{isLoadingBookings ? <Loader2 className="h-6 w-6 animate-spin" /> : totalFulfilledBookingsCount}</div>
            <p className="text-xs text-muted-foreground">Total confirmed or completed</p>
          </CardContent>
        </Card>
      </div>

      <Tabs defaultValue="bookings">
        <TabsList className="grid w-full grid-cols-1 md:grid-cols-2 mb-4">
          <TabsTrigger value="bookings">Booking Requests</TabsTrigger>
          <TabsTrigger value="manage">Manage Club</TabsTrigger>
        </TabsList>
        <TabsContent value="bookings">
          <BookingTable
            title={`Recent Booking Requests for ${selectedClub.name}`}
            description="Approve or reject new booking requests for this club."
            bookings={currentClubBookings}
            isLoading={isLoadingBookings}
            error={bookingsError}
            emptyStateMessage={`No booking requests for ${selectedClub.name} at this time.`}
            onRetry={() => { selectedClub?._id && fetchBookingsForClub(selectedClub._id)}}
            getServiceName={getServiceName}
            renderActions={(booking) => (
                <>
                    {booking.status === 'pending' && (
                        <>
                        <Button
                            variant="ghost"
                            size="icon"
                            title="Accept Booking"
                            className="text-green-600 hover:text-green-700"
                            onClick={() => initiateAcceptBooking(booking)}
                        >
                            <CheckCircle className="h-5 w-5" />
                        </Button>
                        <Button
                            variant="ghost"
                            size="icon"
                            title="Reject Booking"
                            className="text-red-600 hover:text-red-700"
                            onClick={() => initiateRejectBooking(booking)}
                        >
                            <XCircle className="h-5 w-5" />
                        </Button>
                        </>
                    )}
                    <Button
                        variant="ghost"
                        size="icon"
                        title="View Details"
                        onClick={() => handleOpenDetailsDialog(booking)}
                        disabled={isLoadingDialogData && bookingForDialog?._id === booking._id}
                    >
                    {isLoadingDialogData && bookingForDialog?._id === booking._id ? (
                        <Loader2 className="h-4 w-4 animate-spin" />
                    ) : (
                        <Eye className="h-4 w-4" />
                    )}
                    </Button>
                </>
            )}
          />
        </TabsContent>
        <TabsContent value="manage">
          <Card>
            <CardHeader>
              <CardTitle>Manage {selectedClub.name}</CardTitle>
              <CardDescription>Update club details, services, and availability. These actions apply to the currently selected club.</CardDescription>
            </CardHeader>
            <CardContent className="space-y-4">
              <div className="flex items-center justify-between p-4 border rounded-lg">
                <div>
                  <h3 className="font-semibold">Club Information</h3>
                  <p className="text-sm text-muted-foreground">Edit name, description, location, images for {selectedClub.name}.</p>
                </div>
                <Button variant="outline" asChild><Link href={`/dashboard/owner/settings?clubId=${selectedClub._id}`}><Edit className="mr-2 h-4 w-4" />Edit</Link></Button>
              </div>
              <div className="flex items-center justify-between p-4 border rounded-lg">
                <div>
                  <h3 className="font-semibold">Services & Pricing</h3>
                  <p className="text-sm text-muted-foreground">Manage services for {selectedClub.name}.</p>
                </div>
                <Button variant="outline" asChild><Link href={`/dashboard/owner/services?clubId=${selectedClub._id}`}><Edit className="mr-2 h-4 w-4" />Manage</Link></Button>
              </div>
              <div className="flex items-center justify-between p-4 border rounded-lg">
                <div>
                  <h3 className="font-semibold">Availability Calendar</h3>
                  <p className="text-sm text-muted-foreground">Set hours and block dates for {selectedClub.name}.</p>
                </div>
                <Button variant="outline" asChild><Link href={`/dashboard/owner/availability?clubId=${selectedClub._id}`}><Edit className="mr-2 h-4 w-4" />Update</Link></Button>
              </div>
            </CardContent>
            <CardFooter>
              <Button asChild variant="destructive" className="ml-auto"
                onClick={() => {
                  alert(`Placeholder: Would attempt to delete club: ${selectedClub.name} (ID: ${selectedClub._id})`);
                }}>
                <Link href="#"><Trash2 className="mr-2 h-4 w-4" /> Delete {selectedClub.name.substring(0, 15)}...</Link>
              </Button>
            </CardFooter>
          </Card>
        </TabsContent>
      </Tabs>
      {bookingForDialog && (
        <BookingDetailsDialog
          isOpen={isDetailsDialogOpen}
          onOpenChange={(open) => {
            setIsDetailsDialogOpen(open);
            if (!open) {
              setBookingForDialog(null);
              setClubForDialog(null);
              setServiceForDialog(null);
            }
          }}
          booking={bookingForDialog}
          club={clubForDialog}
          service={serviceForDialog}
          isLoading={isLoadingDialogData && !clubForDialog && !serviceForDialog}
        />
      )}
       {bookingToAcceptForDialog && (
        <AlertDialog open={isAcceptConfirmOpen} onOpenChange={setIsAcceptConfirmOpen}>
          <AlertDialogContent>
            <AlertDialogHeader>
              <AlertDialogTitle className="flex items-center">
                <CheckCircle className="mr-2 h-6 w-6 text-green-600" />
                Confirm Acceptance
              </AlertDialogTitle>
              <AlertDialogDescription>
                Are you sure you want to accept the booking for User{' '}
<<<<<<< HEAD
                <strong>{bookingToAcceptForDialog.customer.name}</strong> for service{' '}
                <strong>{getServiceName(bookingToAcceptForDialog.service._id)}</strong> on{' '}
                <strong>{format(new Date(bookingToAcceptForDialog.bookingDate), 'MMM d, yyyy')}</strong> at{' '}
=======
                <strong>{bookingToAcceptForDialog.userId.slice(-4)}</strong> for service{' '}
                <strong>{getServiceName(bookingToAcceptForDialog.serviceId)}</strong> on{' '}
                <strong>{format(parseISO(bookingToAcceptForDialog.date), 'MMM d, yyyy')}</strong> at{' '}
>>>>>>> 52b10b85
                <strong>{bookingToAcceptForDialog.startTime}</strong>?
              </AlertDialogDescription>
            </AlertDialogHeader>
            <AlertDialogFooter>
              <AlertDialogCancel onClick={() => setBookingToAcceptForDialog(null)}>Cancel</AlertDialogCancel>
              <AlertDialogAction
                onClick={executeAcceptBooking}
                className="bg-primary text-primary-foreground hover:bg-primary/90"
              >
                Confirm Accept
              </AlertDialogAction>
            </AlertDialogFooter>
          </AlertDialogContent>
        </AlertDialog>
      )}
      {bookingToRejectForDialog && (
        <AlertDialog open={isRejectConfirmOpen} onOpenChange={setIsRejectConfirmOpen}>
          <AlertDialogContent>
            <AlertDialogHeader>
              <AlertDialogTitle className="flex items-center">
                <AlertCircle className="mr-2 h-6 w-6 text-destructive" />
                Confirm Rejection
              </AlertDialogTitle>
              <AlertDialogDescription>
                Are you sure you want to reject the booking for User{' '}
<<<<<<< HEAD
                <strong>{bookingToRejectForDialog.customer.name}</strong> for service{' '}
                <strong>{getServiceName(bookingToRejectForDialog.service._id)}</strong> on{' '}
                <strong>{format(new Date(bookingToRejectForDialog.bookingDate), 'MMM d, yyyy')}</strong> at{' '}
=======
                <strong>{bookingToRejectForDialog.userId.slice(-4)}</strong> for service{' '}
                <strong>{getServiceName(bookingToRejectForDialog.serviceId)}</strong> on{' '}
                <strong>{format(parseISO(bookingToRejectForDialog.date), 'MMM d, yyyy')}</strong> at{' '}
>>>>>>> 52b10b85
                <strong>{bookingToRejectForDialog.startTime}</strong>?
              </AlertDialogDescription>
            </AlertDialogHeader>
            <AlertDialogFooter>
              <AlertDialogCancel onClick={() => setBookingToRejectForDialog(null)}>Cancel</AlertDialogCancel>
              <AlertDialogAction
                onClick={executeRejectBooking}
                className="bg-destructive text-destructive-foreground hover:bg-destructive/90"
              >
                Confirm Reject
              </AlertDialogAction>
            </AlertDialogFooter>
          </AlertDialogContent>
        </AlertDialog>
      )}
    </div>
  );
}
    

    <|MERGE_RESOLUTION|>--- conflicted
+++ resolved
@@ -26,12 +26,7 @@
   AlertDialogHeader,
   AlertDialogTitle,
 } from "@/components/ui/alert-dialog";
-<<<<<<< HEAD
-import { format } from 'date-fns';
-import { getCachedClubEntry } from '@/lib/cacheUtils';
-=======
 import { format, parseISO } from 'date-fns';
->>>>>>> 52b10b85
 
 export default function OwnerDashboardPage() {
   const { toast } = useToast();
@@ -134,25 +129,19 @@
     setBookingsError(null);
     try {
       const bookings = await getBookingsByClubId(clubId);
-<<<<<<< HEAD
-      await getServicesByClubId(clubId);
-      bookings.sort((a, b) => new Date(b.createdAt).getTime() - new Date(a.createdAt).getTime());
-      console.log("OwnerDashboard: fetchBookingsForClub - Bookings fetched for club", clubId, ":", bookings.length);
-      setClubBookings(bookings.filter(b => b.status !== 'blocked')); // Filter out blocked slots
-=======
       
       const now = new Date();
       const clubName = ownerClubs.find(c => c._id === clubId)?.name || "your club";
       const processedBookings = bookings.map(booking => {
         if (booking.status === 'pending') {
-          const bookingDateTime = parseISO(`${booking.date}T${booking.startTime}:00`);
+          const bookingDateTime = parseISO(`${booking.bookingDate}T${booking.startTime}:00`);
           if (bookingDateTime < now) {
             // This booking has expired. Notify the user.
             addNotification(
               `Booking Expired`,
-              `Your pending booking for "${getServiceName(booking.serviceId)}" at ${clubName} on ${format(parseISO(booking.date), 'MMM d, yyyy')} has expired as it was not confirmed in time.`,
+              `Your pending booking for "${getServiceName(booking.service._id)}" at ${clubName} on ${format(parseISO(booking.bookingDate), 'MMM d, yyyy')} has expired as it was not confirmed in time.`,
               '/dashboard/user',
-              `booking_expired_${booking.id}`
+              `booking_expired_${booking._id}`
             );
             // Return a new object with the updated status.
             return { ...booking, status: 'expired' };
@@ -164,7 +153,6 @@
       processedBookings.sort((a,b) => new Date(b.createdAt).getTime() - new Date(a.createdAt).getTime());
       console.log("OwnerDashboard: fetchBookingsForClub - Bookings fetched for club", clubId, ":", processedBookings.length);
       setClubBookings(processedBookings.filter(b => b.status !== 'blocked')); // Filter out blocked slots
->>>>>>> 52b10b85
     } catch (err) {
       console.error(`OwnerDashboard: fetchBookingsForClub - Failed to fetch bookings for club ${clubId}:`, err);
       const clubNameForError = ownerClubs.find(c => c._id === clubId)?.name || 'this club';
@@ -210,23 +198,6 @@
     return clubBookings;
   }, [clubBookings]);
 
-<<<<<<< HEAD
-
-  const getServiceName = useCallback((serviceId: string): string => {
-    let serviceInClub = null
-    if (selectedClub) {
-      if (selectedClub.services) {
-        serviceInClub = selectedClub.services.find(s => s._id === serviceId);
-      } else {
-        const service = getCachedClubEntry(selectedClub?._id)
-        serviceInClub = service?.servicesData?.find(s => s._id === serviceId)
-      }
-    }
-    return serviceInClub ? serviceInClub.name : 'Unknown Service';
-  }, [selectedClub]);
-
-=======
->>>>>>> 52b10b85
   const initiateAcceptBooking = (booking: Booking) => {
     setBookingToAcceptForDialog(booking);
     setIsAcceptConfirmOpen(true);
@@ -246,11 +217,7 @@
     });
     addNotification(
         `Booking Confirmed: ${selectedClub.name}`,
-<<<<<<< HEAD
-        `Your booking for ${getServiceName(bookingToAcceptForDialog.service._id)} on ${format(new Date(bookingToAcceptForDialog.bookingDate), 'MMM d, yyyy')} has been confirmed by the club.`,
-=======
-        `Your booking for ${getServiceName(bookingToAcceptForDialog.serviceId)} on ${format(parseISO(bookingToAcceptForDialog.date), 'MMM d, yyyy')} has been confirmed by the club.`,
->>>>>>> 52b10b85
+        `Your booking for ${getServiceName(bookingToAcceptForDialog.service._id)} on ${format(parseISO(bookingToAcceptForDialog.bookingDate), 'MMM d, yyyy')} has been confirmed by the club.`,
         '/dashboard/user', 
         `booking_confirmed_${bookingId}`
     );
@@ -287,17 +254,10 @@
     }
 
     addNotification(
-<<<<<<< HEAD
-      `Booking Update: ${selectedClub.name}`,
-      `Unfortunately, your booking for ${serviceName} on ${format(new Date(bookingToRejectForDialog.bookingDate), 'MMM d, yyyy')} could not be confirmed.`,
-      '/dashboard/user',
-      `booking_rejected_${bookingId}`
-=======
         `Booking Update: ${selectedClub.name}`,
-        `Unfortunately, your booking for ${serviceName} on ${format(parseISO(bookingToRejectForDialog.date), 'MMM d, yyyy')} could not be confirmed.`,
+        `Unfortunately, your booking for ${serviceName} on ${format(parseISO(bookingToRejectForDialog.bookingDate), 'MMM d, yyyy')} could not be confirmed.`,
         '/dashboard/user', 
         `booking_rejected_${bookingId}`
->>>>>>> 52b10b85
     );
     setIsRejectConfirmOpen(false);
     setBookingToRejectForDialog(null);
@@ -692,15 +652,9 @@
               </AlertDialogTitle>
               <AlertDialogDescription>
                 Are you sure you want to accept the booking for User{' '}
-<<<<<<< HEAD
                 <strong>{bookingToAcceptForDialog.customer.name}</strong> for service{' '}
                 <strong>{getServiceName(bookingToAcceptForDialog.service._id)}</strong> on{' '}
-                <strong>{format(new Date(bookingToAcceptForDialog.bookingDate), 'MMM d, yyyy')}</strong> at{' '}
-=======
-                <strong>{bookingToAcceptForDialog.userId.slice(-4)}</strong> for service{' '}
-                <strong>{getServiceName(bookingToAcceptForDialog.serviceId)}</strong> on{' '}
-                <strong>{format(parseISO(bookingToAcceptForDialog.date), 'MMM d, yyyy')}</strong> at{' '}
->>>>>>> 52b10b85
+                <strong>{format(parseISO(bookingToAcceptForDialog.bookingDate), 'MMM d, yyyy')}</strong> at{' '}
                 <strong>{bookingToAcceptForDialog.startTime}</strong>?
               </AlertDialogDescription>
             </AlertDialogHeader>
@@ -726,15 +680,9 @@
               </AlertDialogTitle>
               <AlertDialogDescription>
                 Are you sure you want to reject the booking for User{' '}
-<<<<<<< HEAD
                 <strong>{bookingToRejectForDialog.customer.name}</strong> for service{' '}
                 <strong>{getServiceName(bookingToRejectForDialog.service._id)}</strong> on{' '}
-                <strong>{format(new Date(bookingToRejectForDialog.bookingDate), 'MMM d, yyyy')}</strong> at{' '}
-=======
-                <strong>{bookingToRejectForDialog.userId.slice(-4)}</strong> for service{' '}
-                <strong>{getServiceName(bookingToRejectForDialog.serviceId)}</strong> on{' '}
-                <strong>{format(parseISO(bookingToRejectForDialog.date), 'MMM d, yyyy')}</strong> at{' '}
->>>>>>> 52b10b85
+                <strong>{format(parseISO(bookingToRejectForDialog.bookingDate), 'MMM d, yyyy')}</strong> at{' '}
                 <strong>{bookingToRejectForDialog.startTime}</strong>?
               </AlertDialogDescription>
             </AlertDialogHeader>
