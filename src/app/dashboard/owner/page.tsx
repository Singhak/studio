--- conflicted
+++ resolved
@@ -131,26 +131,16 @@
       const bookings = await getBookingsByClubId(clubId);
 
       const now = new Date();
-<<<<<<< HEAD
-      const clubName = ownerClubs.find(c => c._id === clubId)?.name || "your club";
-      const processedBookings = await Promise.all(bookings.map(async (booking) => {
-=======
       const clubName = selectedClub.name || "your club";
       const processedBookings = bookings.map(booking => {
->>>>>>> eb929216
         if (booking.status === 'pending') {
           const dateString = (booking.bookingDate || (booking as any).bookingDate)?.split('T')[0];
           if (!dateString || !booking.startTime) {
             console.warn("Could not determine expiry for a pending booking due to missing date/time.", booking);
             return booking;
           }
-<<<<<<< HEAD
-
-          const bookingDateTime = new Date(`${dateString}T${booking.startTime}`);
-=======
           
           const bookingDateTime = new Date(`${dateString}T${booking.startTime}:00`);
->>>>>>> eb929216
 
           if (isNaN(bookingDateTime.getTime())) {
             console.warn(`Could not parse date for booking ID ${booking._id}. Date: ${dateString}, Time: ${booking.startTime}`);
@@ -159,7 +149,7 @@
 
           if (bookingDateTime < now) {
             try {
-              await updateBookingStatus(booking._id, 'expired', `Your booking for ${getServiceName(booking.service._id)} at ${clubName} on ${format(bookingDateTime, 'MMM d, yyyy')} has expired as it was not confirmed in time.`);
+               updateBookingStatus(booking._id, 'expired', `Your booking for ${getServiceName(booking.service._id)} at ${clubName} on ${format(bookingDateTime, 'MMM d, yyyy')} has expired as it was not confirmed in time.`);
               return { ...booking, status: 'expired' as Booking['status'] };
             } catch (error) {
               console.error(`Failed to update booking status for booking ID ${booking._id}:`, error);
@@ -174,7 +164,7 @@
           }
         }
         return booking;
-      }));
+      });
 
       processedBookings.sort((a, b) => new Date(b.createdAt).getTime() - new Date(a.createdAt).getTime());
       console.log("OwnerDashboard: fetchBookingsForClub - Bookings fetched for club", clubId, ":", processedBookings.length);
@@ -234,32 +224,20 @@
       toast({ variant: "destructive", toastTitle: "Error", toastDescription: "No booking selected for acceptance." });
       return;
     }
-<<<<<<< HEAD
     const bookingId = bookingToAcceptForDialog._id;
-=======
-    const bookingId = bookingToAcceptForDialog.id;
-    const bookingDate = new Date(bookingToAcceptForDialog.date);
->>>>>>> eb929216
+    const bookingDate = new Date(bookingToAcceptForDialog.bookingDate);
 
     setClubBookings(prev => prev.map(b => b._id === bookingId ? { ...b, status: 'confirmed' } : b));
     toast({
       toastTitle: "Booking Accepted",
       toastDescription: `Booking for User ${bookingToAcceptForDialog.customer.name} at ${selectedClub.name} has been confirmed.`,
     });
-<<<<<<< HEAD
-    try {
-      await updateBookingStatus(bookingId, 'confirmed', `Your booking for ${getServiceName(bookingToAcceptForDialog.service._id)} on ${format(parseISO(bookingToAcceptForDialog.bookingDate), 'MMM d, yyyy')} has been confirmed by the club.`);
-    } catch (error) {
-      toast({ variant: "destructive", toastTitle: "Error", toastDescription: "Failed to update booking status." });
-    }
-=======
     addNotification(
         `Booking Confirmed: ${selectedClub.name}`,
-        `Your booking for ${getServiceName(bookingToAcceptForDialog.serviceId)} on ${format(bookingDate, 'MMM d, yyyy')} has been confirmed by the club.`,
+        `Your booking for ${getServiceName(bookingToAcceptForDialog.service._id)} on ${format(bookingDate, 'MMM d, yyyy')} has been confirmed by the club.`,
         '/dashboard/user', 
         `booking_confirmed_${bookingId}`
     );
->>>>>>> eb929216
     setIsAcceptConfirmOpen(false);
     setBookingToAcceptForDialog(null);
   };
@@ -274,12 +252,8 @@
       toast({ variant: "destructive", toastTitle: "Error", toastDescription: "No booking selected for rejection or club context missing." });
       return;
     }
-<<<<<<< HEAD
     const bookingId = bookingToRejectForDialog._id;
-=======
-    const bookingId = bookingToRejectForDialog.id;
-    const bookingDate = new Date(bookingToRejectForDialog.date);
->>>>>>> eb929216
+    const bookingDate = new Date(bookingToRejectForDialog.bookingDate);
 
     setClubBookings(prev => prev.map(b => b._id === bookingId ? { ...b, status: 'rejected' } : b));
     toast({
@@ -297,20 +271,12 @@
       serviceName = getServiceName(bookingToRejectForDialog.service._id);
     }
 
-<<<<<<< HEAD
-    try {
-      await updateBookingStatus(bookingId, 'rejected', `Your booking for ${serviceName} on ${format(parseISO(bookingToRejectForDialog.bookingDate), 'MMM d, yyyy')} has been rejected by the club.`);
-    } catch (error) {
-      toast({ variant: "destructive", toastTitle: "Error", toastDescription: "Failed to update booking status." });
-    }
-=======
     addNotification(
         `Booking Update: ${selectedClub.name}`,
         `Unfortunately, your booking for ${serviceName} on ${format(bookingDate, 'MMM d, yyyy')} could not be confirmed.`,
         '/dashboard/user', 
         `booking_rejected_${bookingId}`
     );
->>>>>>> eb929216
     setIsRejectConfirmOpen(false);
     setBookingToRejectForDialog(null);
   };
@@ -704,15 +670,9 @@
               </AlertDialogTitle>
               <AlertDialogDescription>
                 Are you sure you want to accept the booking for User{' '}
-<<<<<<< HEAD
                 <strong>{bookingToAcceptForDialog.customer.name}</strong> for service{' '}
                 <strong>{getServiceName(bookingToAcceptForDialog.service._id)}</strong> on{' '}
-                <strong>{format(parseISO(bookingToAcceptForDialog.bookingDate), 'MMM d, yyyy')}</strong> at{' '}
-=======
-                <strong>{bookingToAcceptForDialog.userId.slice(-4)}</strong> for service{' '}
-                <strong>{getServiceName(bookingToAcceptForDialog.serviceId)}</strong> on{' '}
-                <strong>{format(new Date(bookingToAcceptForDialog.date), 'MMM d, yyyy')}</strong> at{' '}
->>>>>>> eb929216
+                <strong>{format(new Date(bookingToAcceptForDialog.bookingDate), 'MMM d, yyyy')}</strong> at{' '}
                 <strong>{bookingToAcceptForDialog.startTime}</strong>?
               </AlertDialogDescription>
             </AlertDialogHeader>
@@ -738,15 +698,9 @@
               </AlertDialogTitle>
               <AlertDialogDescription>
                 Are you sure you want to reject the booking for User{' '}
-<<<<<<< HEAD
                 <strong>{bookingToRejectForDialog.customer.name}</strong> for service{' '}
                 <strong>{getServiceName(bookingToRejectForDialog.service._id)}</strong> on{' '}
-                <strong>{format(parseISO(bookingToRejectForDialog.bookingDate), 'MMM d, yyyy')}</strong> at{' '}
-=======
-                <strong>{bookingToRejectForDialog.userId.slice(-4)}</strong> for service{' '}
-                <strong>{getServiceName(bookingToRejectForDialog.serviceId)}</strong> on{' '}
-                <strong>{format(new Date(bookingToRejectForDialog.date), 'MMM d, yyyy')}</strong> at{' '}
->>>>>>> eb929216
+                <strong>{format(new Date(bookingToRejectForDialog.bookingDate), 'MMM d, yyyy')}</strong> at{' '}
                 <strong>{bookingToRejectForDialog.startTime}</strong>?
               </AlertDialogDescription>
             </AlertDialogHeader>
