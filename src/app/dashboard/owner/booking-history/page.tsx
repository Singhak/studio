
"use client";

import React, { useState, useEffect, useMemo, useCallback } from 'react';
import { Card, CardContent, CardDescription, CardHeader, CardTitle, CardFooter } from "@/components/ui/card";
import { Button } from "@/components/ui/button";
import { Table, TableBody, TableCell, TableHead, TableHeader, TableRow } from "@/components/ui/table";
import { Select, SelectContent, SelectItem, SelectTrigger, SelectValue } from "@/components/ui/select";
import { Popover, PopoverContent, PopoverTrigger } from "@/components/ui/popover";
import { Calendar } from "@/components/ui/calendar";
import { Badge } from "@/components/ui/badge";
import { Input } from "@/components/ui/input";
import Link from 'next/link';
import { useAuth } from '@/contexts/AuthContext';
import { useToast } from '@/hooks/use-toast';
import type { Booking, BookingStatus, Club, Service } from '@/lib/types';
import { getLoggedInOwnerClubs, getServicesByClubId } from '@/services/clubService';
import { getBookingsByClubId } from '@/services/bookingService';
import { mockServices as allMockServices } from '@/lib/mockData';
import { format, parseISO, isWithinInterval, startOfDay, endOfDay, subDays } from 'date-fns';
import type { DateRange } from 'react-day-picker';
import {
  Loader2,
  AlertTriangle,
  ArrowLeft,
  Calendar as CalendarIcon,
  Filter,
  ChevronLeft,
  ChevronRight,
  History as HistoryIcon,
  Search,
  DollarSign,
  User,
  Settings,
  Package,
  PlusCircle,
  RefreshCw
} from "lucide-react";
import { getCachedClubEntry } from '@/lib/cacheUtils';

const ITEMS_PER_PAGE = 10;
<<<<<<< HEAD
const BOOKING_STATUSES: BookingStatus[] = ['confirmed', 'pending', 'completed', 'cancelled_by_customer', 'cancelled_by_club', 'rejected'];
=======
const BOOKING_STATUSES: Booking['status'][] = ['pending', 'confirmed', 'rejected', 'cancelled', 'completed', 'blocked'];
>>>>>>> b75de741

export default function OwnerBookingHistoryPage() {
  const { currentUser, loading: authLoading } = useAuth();
  const { toast } = useToast();

  const [ownerClubs, setOwnerClubs] = useState<Club[]>([]);
  const [selectedClubId, setSelectedClubId] = useState<string | null>(null);
  const [isLoadingClubs, setIsLoadingClubs] = useState(true);
  const [clubsError, setClubsError] = useState<string | null>(null);

  const [allBookingsForClub, setAllBookingsForClub] = useState<Booking[]>([]);
  const [isLoadingBookings, setIsLoadingBookings] = useState(false);
  const [bookingsError, setBookingsError] = useState<string | null>(null);

  // States for the filter input components
  const [dateRange, setDateRange] = useState<DateRange | undefined>(() => ({
    from: subDays(new Date(), 30),
    to: new Date(),
  }));
  const [statusFilter, setStatusFilter] = useState<string>("all");
  const [searchTerm, setSearchTerm] = useState<string>("");

  // State for the filters that have been applied
  const [appliedFilters, setAppliedFilters] = useState({
    dateRange,
    statusFilter,
    searchTerm,
  });

  const [currentPage, setCurrentPage] = useState(1);

  const selectedClub = useMemo(() => ownerClubs.find(club => club._id === selectedClubId), [ownerClubs, selectedClubId]);

  useEffect(() => {
    const fetchClubs = async () => {
      if (!currentUser) {
        setIsLoadingClubs(false);
        setClubsError("User not authenticated.");
        return;
      }
      setIsLoadingClubs(true);
      setClubsError(null);
      try {
        const clubs = await getLoggedInOwnerClubs();
        setOwnerClubs(clubs);
        if (clubs.length > 0) {
          setSelectedClubId(clubs[0]._id);
        } else {
          setSelectedClubId(null);
        }
      } catch (err) {
        const msg = err instanceof Error ? err.message : "Failed to load clubs.";
        setClubsError(msg);
        toast({ variant: "destructive", toastTitle: "Error", toastDescription: msg });
      } finally {
        setIsLoadingClubs(false);
      }
    };
    if (!authLoading && currentUser) {
      fetchClubs();
    } else if (!authLoading && !currentUser) {
      setIsLoadingClubs(false);
      setClubsError("Please log in to view booking history.");
    }
  }, [currentUser, authLoading, toast]);

  const fetchBookingsForClub = useCallback(async (clubId: string) => {
    setIsLoadingBookings(true);
    setBookingsError(null);
    try {
      const bookings = await getBookingsByClubId(clubId);
      bookings.sort((a, b) => new Date(b.createdAt).getTime() - new Date(a.createdAt).getTime());
      await getServicesByClubId(clubId);
      setAllBookingsForClub(bookings);
    } catch (err) {
      const msg = err instanceof Error ? err.message : "Failed to load bookings for the club.";
      setBookingsError(msg);
      toast({ variant: "destructive", toastTitle: "Error", toastDescription: msg });
    } finally {
      setIsLoadingBookings(false);
    }
  }, [toast]);

  useEffect(() => {
    if (selectedClubId) {
      fetchBookingsForClub(selectedClubId);
    } else {
      setAllBookingsForClub([]);
    }
    setCurrentPage(1); // Reset page on club change
  }, [selectedClubId, fetchBookingsForClub]);

  const handleApplyFilters = () => {
    setAppliedFilters({
      dateRange,
      statusFilter,
      searchTerm,
    });
    setCurrentPage(1);
    toast({ toastTitle: "Filters Applied", toastDescription: "Booking history has been updated." });
  };

  const handleResetFilters = () => {
    const defaultDateRange = { from: subDays(new Date(), 30), to: new Date() };
    setDateRange(defaultDateRange);
    setStatusFilter("all");
    setSearchTerm("");
    setAppliedFilters({
      dateRange: defaultDateRange,
      statusFilter: "all",
      searchTerm: "",
    });
    setCurrentPage(1);
  };

  const getServiceName = useCallback((serviceId: string): string => {
    let serviceInClub = null
    if (selectedClub) {
      if (selectedClub.services) {
        serviceInClub = selectedClub.services.find(s => s._id === serviceId);
      } else {
        const service = getCachedClubEntry(selectedClub?._id)
        serviceInClub = service?.servicesData?.find(s => s._id === serviceId)
      }
    }
    return serviceInClub ? serviceInClub.name : 'Unknown Service';
  }, [selectedClub]);

  const filteredAndSearchedBookings = useMemo(() => {
    let bookings = allBookingsForClub;

    if (appliedFilters.dateRange?.from) {
      const fromDate = startOfDay(appliedFilters.dateRange.from);
      const toDate = appliedFilters.dateRange.to ? endOfDay(appliedFilters.dateRange.to) : endOfDay(appliedFilters.dateRange.from);
      bookings = bookings.filter(booking => {
        const bookingDate = parseISO(booking.bookingDate);
        return isWithinInterval(bookingDate, { start: fromDate, end: toDate });
      });
    }

    if (appliedFilters.statusFilter !== "all") {
      bookings = bookings.filter(booking => booking.status === appliedFilters.statusFilter);
    }

    if (appliedFilters.searchTerm.trim() !== "") {
      const lowerSearchTerm = appliedFilters.searchTerm.toLowerCase();
      bookings = bookings.filter(booking =>
        booking.customer.name.toLowerCase().includes(lowerSearchTerm) ||
        getServiceName(booking.service._id).toLowerCase().includes(lowerSearchTerm) ||
        booking._id.toLowerCase().includes(lowerSearchTerm)
      );
    }
    return bookings;
  }, [allBookingsForClub, appliedFilters, getServiceName]);

  const paginatedBookings = useMemo(() => {
    const startIndex = (currentPage - 1) * ITEMS_PER_PAGE;
    return filteredAndSearchedBookings.slice(startIndex, startIndex + ITEMS_PER_PAGE);
  }, [filteredAndSearchedBookings, currentPage]);

  const totalPages = useMemo(() => {
    return Math.ceil(filteredAndSearchedBookings.length / ITEMS_PER_PAGE);
  }, [filteredAndSearchedBookings]);

  const statusBadgeVariant = (status: Booking['status']) => {
    switch (status) {
      case 'confirmed': return 'default';
      case 'pending': return 'secondary';
      case 'completed': return 'outline';
      case 'cancelled_by_customer': return 'destructive';
      case 'cancelled_by_club': return 'destructive';
      case 'rejected': return 'destructive';
      case 'blocked': return 'destructive';
      default: return 'secondary';
    }
  };

  if (isLoadingClubs) {
    return <div className="flex justify-center items-center h-full p-8"><Loader2 className="w-16 h-16 text-primary animate-spin" /></div>;
  }
  if (clubsError) {
    return <div className="p-8 text-center text-destructive"><AlertTriangle className="mx-auto w-12 h-12 mb-2" />{clubsError}</div>;
  }
  if (ownerClubs.length === 0) {
    return (
      <div className="flex flex-col items-center justify-center h-full text-center p-8">
        <HistoryIcon className="w-24 h-24 text-muted-foreground mb-6" />
        <h1 className="text-3xl font-bold mb-2">No Clubs Found</h1>
        <p className="text-muted-foreground mb-6 max-w-md">
          You don&apos;t seem to own any clubs yet. Register one to see booking history.
        </p>
        <Button size="lg" asChild>
          <Link href="/dashboard/owner/register-club">
            <PlusCircle className="mr-2 h-5 w-5" /> Register a Club
          </Link>
        </Button>
      </div>
    );
  }

  return (
    <div className="space-y-6">
      <div className="flex flex-col sm:flex-row justify-between items-start sm:items-center gap-4">
        <h1 className="text-3xl font-bold tracking-tight flex items-center"><HistoryIcon className="mr-3 h-8 w-8" />Booking History</h1>
        <Button asChild variant="outline">
          <Link href="/dashboard/owner">
            <ArrowLeft className="mr-2 h-4 w-4" />
            Back to Overview
          </Link>
        </Button>
      </div>

      <Card>
        <CardHeader>
          <CardTitle>Filters</CardTitle>
          <CardDescription>Select a club and apply filters to view booking history.</CardDescription>
        </CardHeader>
        <CardContent>
          <div className="space-y-4">
            {/* Row 1 */}
            <div className="grid grid-cols-1 gap-4 md:grid-cols-2">
              <div className="space-y-1.5">
                <label htmlFor="club-selector-history" className="text-sm font-medium text-muted-foreground">Select Club</label>
                <Select
                  value={selectedClubId || ""}
                  onValueChange={(value) => setSelectedClubId(value)}
                >
                  <SelectTrigger id="club-selector-history">
                    <SelectValue placeholder="Select a club..." />
                  </SelectTrigger>
                  <SelectContent>
                    {ownerClubs.map(club => (
                      <SelectItem key={club._id} value={club._id}>{club.name}</SelectItem>
                    ))}
                  </SelectContent>
                </Select>
              </div>

<<<<<<< HEAD
              <div className="space-y-1.5 xl:col-span-2">
                <label htmlFor="date-range-picker" className="text-sm font-medium text-muted-foreground">Date Range</label>
                <Popover>
                  <PopoverTrigger asChild>
                    <Button
                      id="date-range-picker"
                      variant={"outline"}
                      className={`w-full justify-start text-left font-normal ${!dateRange && "text-muted-foreground"}`}
                    >
                      <CalendarIcon className="mr-2 h-4 w-4" />
                      {dateRange?.from ? (
                        dateRange.to ? (
                          <>{format(dateRange.from, "LLL dd, y")} - {format(dateRange.to, "LLL dd, y")}</>
                        ) : (
                          format(dateRange.from, "LLL dd, y")
                        )
                      ) : (
                        <span>Pick a date range</span>
                      )}
                    </Button>
                  </PopoverTrigger>
                  <PopoverContent className="w-auto p-0" align="start">
                    <Calendar
                      initialFocus
                      mode="range"
                      defaultMonth={dateRange?.from}
                      selected={dateRange}
                      onSelect={setDateRange}
                      numberOfMonths={2}
                    />
                  </PopoverContent>
                </Popover>
=======
              <div className="space-y-1.5">
                  <label htmlFor="date-range-picker" className="text-sm font-medium text-muted-foreground">Date Range</label>
                  <Popover>
                      <PopoverTrigger asChild>
                      <Button
                          id="date-range-picker"
                          variant={"outline"}
                          className={`w-full justify-start text-left font-normal ${!dateRange && "text-muted-foreground"}`}
                      >
                          <CalendarIcon className="mr-2 h-4 w-4" />
                          {dateRange?.from ? (
                          dateRange.to ? (
                              <>{format(dateRange.from, "LLL dd, y")} - {format(dateRange.to, "LLL dd, y")}</>
                          ) : (
                              format(dateRange.from, "LLL dd, y")
                          )
                          ) : (
                          <span>Pick a date range</span>
                          )}
                      </Button>
                      </PopoverTrigger>
                      <PopoverContent className="w-auto p-0" align="start">
                      <Calendar
                          initialFocus
                          mode="range"
                          defaultMonth={dateRange?.from}
                          selected={dateRange}
                          onSelect={setDateRange}
                          numberOfMonths={2}
                      />
                      </PopoverContent>
                  </Popover>
>>>>>>> b75de741
              </div>
            </div>

            {/* Row 2 */}
            <div className="flex flex-wrap items-end gap-4">
              <div className="flex-grow min-w-48 space-y-1.5">
                <label htmlFor="status-filter" className="text-sm font-medium text-muted-foreground">Booking Status</label>
                <Select value={statusFilter} onValueChange={setStatusFilter}>
                  <SelectTrigger id="status-filter">
                    <SelectValue placeholder="Filter by status" />
                  </SelectTrigger>
                  <SelectContent>
                    <SelectItem value="all">All Statuses</SelectItem>
                    {BOOKING_STATUSES.map(status => (
                      <SelectItem key={status} value={status} className="capitalize">{status}</SelectItem>
                    ))}
                  </SelectContent>
                </Select>
              </div>

              <div className="flex-grow min-w-48 space-y-1.5">
                <label htmlFor="search-term-history" className="text-sm font-medium text-muted-foreground">Search</label>
                <div className="relative">
                  <Search className="absolute left-2.5 top-2.5 h-4 w-4 text-muted-foreground" />
                  <Input
                    id="search-term-history"
                    type="search"
                    placeholder="Search bookings..."
                    className="pl-8 w-full"
                    value={searchTerm}
                    onChange={(e) => setSearchTerm(e.target.value)}
                  />
                </div>
              </div>
              <div className="flex gap-2 ml-auto">
                <Button variant="outline" onClick={handleResetFilters}>
                  <RefreshCw className="mr-2 h-4 w-4" />
                  Reset
                </Button>
                <Button onClick={handleApplyFilters}>
                  <Search className="mr-2 h-4 w-4" />
                  Apply Filters
                </Button>
              </div>
            </div>
          </div>
        </CardContent>
      </Card>

      {selectedClub && (
        <Card>
          <CardHeader>
            <CardTitle>Bookings for {selectedClub.name}</CardTitle>
            <CardDescription>
              Displaying {paginatedBookings.length} of {filteredAndSearchedBookings.length} bookings.
            </CardDescription>
          </CardHeader>
          <CardContent>
            {isLoadingBookings ? (
              <div className="text-center py-8"><Loader2 className="h-8 w-8 animate-spin text-primary mx-auto" /></div>
            ) : bookingsError ? (
              <div className="text-center py-8 text-destructive">
                <AlertTriangle className="mx-auto h-10 w-10 mb-2" />
                <p className="font-semibold">Could not load bookings</p>
                <p className="text-sm">{bookingsError}</p>
                <Button variant="outline" className="mt-3" onClick={() => selectedClubId && fetchBookingsForClub(selectedClubId)}>Try Again</Button>
              </div>
            ) : filteredAndSearchedBookings.length === 0 ? (
              <p className="text-muted-foreground text-center py-8">No bookings found matching your criteria for {selectedClub.name}.</p>
            ) : (
              <>
                <div className="overflow-x-auto">
                  <Table>
                    <TableHeader>
                      <TableRow>
                        <TableHead>User ID</TableHead>
                        <TableHead>Date</TableHead>
                        <TableHead>Time</TableHead>
                        <TableHead>Service</TableHead>
                        <TableHead>Status</TableHead>
                        <TableHead className="text-right">Price</TableHead>
                      </TableRow>
                    </TableHeader>
                    <TableBody>
                      {paginatedBookings.map(booking => (
                        <TableRow key={booking._id}>
                          <TableCell className="font-medium flex items-center gap-2"><User className="h-4 w-4 text-muted-foreground" /> {booking.customer.name}</TableCell>
                          <TableCell><CalendarIcon className="h-4 w-4 text-muted-foreground inline mr-1.5" />{format(parseISO(booking.bookingDate), 'MMM d, yyyy')}</TableCell>
                          <TableCell>{booking.startTime} - {booking.endTime}</TableCell>
                          <TableCell><Package className="h-4 w-4 text-muted-foreground inline mr-1.5" />{getServiceName(booking.service._id)}</TableCell>
                          <TableCell><Badge variant={statusBadgeVariant(booking.status)} className="capitalize">{booking.status}</Badge></TableCell>
                          <TableCell className="text-right"><DollarSign className="h-4 w-4 text-muted-foreground inline mr-0.5" />{booking.totalPrice.toFixed(2)}</TableCell>
                        </TableRow>
                      ))}
                    </TableBody>
                  </Table>
                </div>
                {totalPages > 1 && (
                  <CardFooter className="flex items-center justify-between border-t pt-4 mt-4">
                    <div className="text-xs text-muted-foreground">
                      Page {currentPage} of {totalPages}
                    </div>
                    <div className="flex items-center space-x-2">
                      <Button
                        variant="outline"
                        size="sm"
                        onClick={() => setCurrentPage(prev => Math.max(1, prev - 1))}
                        disabled={currentPage === 1}
                      >
                        <ChevronLeft className="h-4 w-4" />
                        Previous
                      </Button>
                      <Button
                        variant="outline"
                        size="sm"
                        onClick={() => setCurrentPage(prev => Math.min(totalPages, prev + 1))}
                        disabled={currentPage === totalPages}
                      >
                        Next
                        <ChevronRight className="h-4 w-4" />
                      </Button>
                    </div>
                  </CardFooter>
                )}
              </>
            )}
          </CardContent>
        </Card>
      )}
      {!selectedClubId && !isLoadingClubs && ownerClubs.length > 0 && (
        <p className="text-muted-foreground text-center py-8">Please select a club to view its booking history.</p>
      )}
    </div>
  );
}<|MERGE_RESOLUTION|>--- conflicted
+++ resolved
@@ -39,11 +39,7 @@
 import { getCachedClubEntry } from '@/lib/cacheUtils';
 
 const ITEMS_PER_PAGE = 10;
-<<<<<<< HEAD
-const BOOKING_STATUSES: BookingStatus[] = ['confirmed', 'pending', 'completed', 'cancelled_by_customer', 'cancelled_by_club', 'rejected'];
-=======
-const BOOKING_STATUSES: Booking['status'][] = ['pending', 'confirmed', 'rejected', 'cancelled', 'completed', 'blocked'];
->>>>>>> b75de741
+const BOOKING_STATUSES: BookingStatus[] = ['confirmed', 'pending', 'completed', 'cancelled_by_customer', 'cancelled_by_club', 'rejected','blocked'];
 
 export default function OwnerBookingHistoryPage() {
   const { currentUser, loading: authLoading } = useAuth();
@@ -282,40 +278,6 @@
                 </Select>
               </div>
 
-<<<<<<< HEAD
-              <div className="space-y-1.5 xl:col-span-2">
-                <label htmlFor="date-range-picker" className="text-sm font-medium text-muted-foreground">Date Range</label>
-                <Popover>
-                  <PopoverTrigger asChild>
-                    <Button
-                      id="date-range-picker"
-                      variant={"outline"}
-                      className={`w-full justify-start text-left font-normal ${!dateRange && "text-muted-foreground"}`}
-                    >
-                      <CalendarIcon className="mr-2 h-4 w-4" />
-                      {dateRange?.from ? (
-                        dateRange.to ? (
-                          <>{format(dateRange.from, "LLL dd, y")} - {format(dateRange.to, "LLL dd, y")}</>
-                        ) : (
-                          format(dateRange.from, "LLL dd, y")
-                        )
-                      ) : (
-                        <span>Pick a date range</span>
-                      )}
-                    </Button>
-                  </PopoverTrigger>
-                  <PopoverContent className="w-auto p-0" align="start">
-                    <Calendar
-                      initialFocus
-                      mode="range"
-                      defaultMonth={dateRange?.from}
-                      selected={dateRange}
-                      onSelect={setDateRange}
-                      numberOfMonths={2}
-                    />
-                  </PopoverContent>
-                </Popover>
-=======
               <div className="space-y-1.5">
                   <label htmlFor="date-range-picker" className="text-sm font-medium text-muted-foreground">Date Range</label>
                   <Popover>
@@ -348,7 +310,6 @@
                       />
                       </PopoverContent>
                   </Popover>
->>>>>>> b75de741
               </div>
             </div>
 
