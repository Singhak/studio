--- conflicted
+++ resolved
@@ -28,11 +28,7 @@
         // Example: Add an API key if your real backend requires it
         // 'X-Api-Key': process.env.REAL_AUTH_API_KEY || '',
       },
-<<<<<<< HEAD
       body: JSON.stringify({ idToken: idToken }), // Sending idToken as firebaseToken
-=======
-      body: JSON.stringify({ firebaseToken: idToken }), // Adjust if your real API expects a different body
->>>>>>> 3293a174
     });
 
     // Try to get text first for better error logging if not JSON
