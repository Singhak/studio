--- conflicted
+++ resolved
@@ -43,12 +43,8 @@
 export function BookingTable({
     title, description, bookings, isLoading, error, emptyStateMessage, onRetry, getServiceName, renderActions,
 }: BookingTableProps) {
-<<<<<<< HEAD
     const [sortConfig, setSortConfig] = useState<{ key: SortableKeys; direction: 'ascending' | 'descending' } | null>({ key: 'bookingDate', direction: 'descending' });
-=======
-    const [sortConfig, setSortConfig] = useState<{ key: SortableKeys; direction: 'ascending' | 'descending' } | null>({ key: 'date', direction: 'descending' });
     const [filter, setFilter] = useState('');
->>>>>>> d4a47889
 
     const requestSort = (key: SortableKeys) => {
         let direction: 'ascending' | 'descending' = 'ascending';
@@ -68,8 +64,8 @@
         if (filter) {
             const lowercasedFilter = filter.toLowerCase();
             filteredItems = bookings.filter(booking => 
-                booking.userId.toLowerCase().includes(lowercasedFilter) ||
-                getServiceName(booking.serviceId).toLowerCase().includes(lowercasedFilter) ||
+                booking.customer.name.toLowerCase().includes(lowercasedFilter) ||
+                getServiceName(booking.service._id).toLowerCase().includes(lowercasedFilter) ||
                 booking.status.toLowerCase().includes(lowercasedFilter)
             );
         }
@@ -134,19 +130,11 @@
                             </TableRow>
                         </TableHeader>
                         <TableBody>
-<<<<<<< HEAD
-                            {sortedBookings.map((booking) => (
+                            {filteredAndSortedBookings.map((booking) => (
                                 <TableRow key={booking._id}>
-                                    <TableCell className="font-medium">{booking.customer.name}</TableCell>
+                                    <TableCell className="font-medium">User {booking.customer.name}</TableCell>
                                     <TableCell>{format(parseISO(booking.bookingDate), 'MMM d, yyyy')} at {booking.startTime}</TableCell>
                                     <TableCell>{getServiceName(booking.service._id)}</TableCell>
-=======
-                            {filteredAndSortedBookings.map((booking) => (
-                                <TableRow key={booking.id}>
-                                    <TableCell className="font-medium">User {booking.userId.slice(-4)}</TableCell>
-                                    <TableCell>{format(parseISO(booking.date), 'MMM d, yyyy')} at {booking.startTime}</TableCell>
-                                    <TableCell>{getServiceName(booking.serviceId)}</TableCell>
->>>>>>> d4a47889
                                     <TableCell><Badge variant={getStatusBadgeVariant(booking.status)}>{booking.status}</Badge></TableCell>
                                     <TableCell className="text-right space-x-1">{renderActions(booking)}</TableCell>
                                 </TableRow>
