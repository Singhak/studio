
"use client";

import React from 'react';
import type { AppNotification, ApiNotification } from '@/lib/types';
import { getMessaging, onMessage, type MessagePayload, getToken, isSupported } from 'firebase/messaging';
import { app } from './config';
import { markNotificationsAsReadApi, getWeeklyNotificationsApi } from '@/services/notificationService';
import type { ToastFn } from '@/hooks/use-toast';
import { Bell } from 'lucide-react';
import { clearClubCache } from '@/lib/cacheUtils';
import { NOTIFICATION_STORAGE_PREFIX, LAST_NOTIFICATION_REMINDER_KEY } from '@/contexts/authHelpers/constants';
<<<<<<< HEAD
import { CourtlyUser } from '@/contexts/AuthContext';
=======
import { notificationEvents } from '@/lib/notificationEvents';
>>>>>>> 675910d1

const VAPID_KEY = process.env.NEXT_PUBLIC_FIREBASE_VAPID_KEY;

export const initializeFirebaseMessaging = async () => {
  try {
    if (typeof window !== 'undefined' && 'serviceWorker' in navigator && (await isSupported())) {
      const messaging = getMessaging(app);
      return messaging;
    }
  } catch (error) {
    console.error('Error initializing Firebase Messaging:', error);
  }
  return null;
};

export const requestNotificationPermission = async () => {
  if (!VAPID_KEY) {
    console.error("Firebase Messaging Error: VAPID key is missing. Push notifications cannot be enabled. Please set NEXT_PUBLIC_FIREBASE_VAPID_KEY in your environment variables.");
    return null;
  }

  const messagingInstance = await initializeFirebaseMessaging();
  if (!messagingInstance) {
    console.log("Firebase Messaging is not supported in this browser or not initialized.");
    return null;
  }

  try {
    const permission = await Notification.requestPermission();
    if (permission === 'granted') {
      console.log('Notification permission granted.');
      const currentToken = await getToken(messagingInstance, {
        vapidKey: VAPID_KEY,
      });
      if (currentToken) {
        console.log('FCM Token successfully generated:', currentToken);
        return currentToken;
      } else {
        console.error('FCM token generation failed: getToken() returned null. This can happen if the service worker is not registered correctly, or if notification permissions are blocked at a browser level.');
        return null;
      }
    } else {
      console.log('Unable to get permission to notify.');
      return null;
    }
  } catch (error) {
    console.error('An error occurred while requesting permission or getting token:', error);
    return null;
  }
};

export const getNotificationStorageKey = (uid: string | null | undefined): string | null => {
  return uid ? `${NOTIFICATION_STORAGE_PREFIX}${uid}` : null;
};

export const saveNotificationsToStorage = (
  updatedNotifications: AppNotification[],
  uid: string | null | undefined
) => {
  const storageKey = getNotificationStorageKey(uid);
  if (storageKey && typeof window !== 'undefined') {
    localStorage.setItem(storageKey, JSON.stringify(updatedNotifications));
  }
};

const transformApiNotificationToApp = (apiNotif: ApiNotification): AppNotification => {
  return {
    id: apiNotif._id,
    title: apiNotif.title,
    body: apiNotif.message,
    timestamp: new Date(apiNotif.createdAt).getTime(),
    read: apiNotif.isRead,
    href: apiNotif.data?.href,
  };
};

export const fetchAndSetWeeklyAppNotifications = async (
  userForNotifications: CourtlyUser | null,
  setNotifications: React.Dispatch<React.SetStateAction<AppNotification[]>>
) => {
  if (!userForNotifications) {
    setNotifications([]);
    return;
  }
  try {
    const apiNotifications = await getWeeklyNotificationsApi();
    const appNotifications = apiNotifications.map(transformApiNotificationToApp);
    setNotifications(appNotifications);
    saveNotificationsToStorage(appNotifications, userForNotifications.uid);
  } catch (error) {
    console.error("Failed to fetch weekly notifications:", error);
    if (typeof window !== 'undefined') {
      const storageKey = getNotificationStorageKey(userForNotifications.uid);
      if (storageKey) {
        const stored = localStorage.getItem(storageKey);
        if (stored) {
          try {
            const parsed = JSON.parse(stored) as AppNotification[];
            setNotifications(parsed);
          } catch (parseError) {
            console.error(`Failed to parse stored notifications (key: ${storageKey}). Error: ${parseError}`);
            localStorage.removeItem(storageKey);
            setNotifications([]);
          }
        } else {
          setNotifications([]);
        }
      }
    }
  }
};

export const addAppNotification = (
  title: string,
  body: string | undefined,
  href: string | undefined,
  id: string | undefined,
  currentUserUid: string | null | undefined,
  setNotifications: React.Dispatch<React.SetStateAction<AppNotification[]>>
) => {
  const newAppNotification: AppNotification = {
    id: id || `client_${Date.now().toString()}_${Math.random().toString(36).substring(2, 7)}`,
    title,
    body,
    href,
    timestamp: Date.now(),
    read: false,
  };
  setNotifications(prevNotifications => {
    const updated = [newAppNotification, ...prevNotifications.slice(0, 19)];
    saveNotificationsToStorage(updated, currentUserUid);
    return updated;
  });
};

export const markAppNotificationAsRead = async (
  notificationId: string,
  currentUserUid: string | null | undefined,
  toast: ToastFn,
  setNotifications: React.Dispatch<React.SetStateAction<AppNotification[]>>
) => {
  try {
    await markNotificationsAsReadApi([notificationId]);
    setNotifications(prevNotifications => {
      const updated = prevNotifications.map(n =>
        n.id === notificationId ? { ...n, read: true } : n
      );
      saveNotificationsToStorage(updated, currentUserUid);
      return updated;
    });
  } catch (error) {
    console.error("Failed to mark notification as read (NotificationManager):", error);
    toast({
      variant: "destructive",
      toastTitle: "Update Failed",
      toastDescription: "Could not mark notification as read.",
    });
  }
};

export const markAllAppNotificationsAsRead = async (
  currentUserUid: string | null | undefined,
  toast: ToastFn,
  setNotifications: React.Dispatch<React.SetStateAction<AppNotification[]>>
) => {
  setNotifications(prevNotifications => {
    const unreadIds = prevNotifications.filter(n => !n.read).map(n => n.id);
    if (unreadIds.length === 0) return prevNotifications;

    markNotificationsAsReadApi(unreadIds).catch(error => {
      console.error("Failed to mark all notifications as read (NotificationManager):", error);
      toast({
        variant: "destructive",
        toastTitle: "Update Failed",
        toastDescription: "Could not mark all notifications as read.",
      });
    });

    const updated = prevNotifications.map(n => ({ ...n, read: true }));
    saveNotificationsToStorage(updated, currentUserUid);
    return updated;
  });
};

export const clearAllAppNotifications = async (
  currentUserUid: string | null | undefined,
  toast: ToastFn,
  setNotifications: React.Dispatch<React.SetStateAction<AppNotification[]>>
) => {
  console.log("Simulating: Would call API to clear/delete all notifications for user if endpoint existed.");
  setNotifications([]);
  saveNotificationsToStorage([], currentUserUid);
  toast({ toastTitle: "Notifications Cleared" });
};

export const setupFcmMessaging = async (
  user: CourtlyUser | null,
  toast: ToastFn,
  addNotificationCallback: (title: string, body?: string, href?: string, id?: string) => void
): Promise<(() => void) | null> => {
  if (user) {
    const messaging = await initializeFirebaseMessaging();
    if (messaging) {
      const unsubscribe = onMessage(messaging, (payload: MessagePayload) => {
        console.log('Foreground Message received. ', payload);
        const title = payload.notification?.title || 'New Notification';
        const body = payload.notification?.body;
        const href = payload.data?.href;
        const messageId = payload.messageId;
<<<<<<< HEAD

=======
        
        // Add to the bell icon list in the header
>>>>>>> 675910d1
        addNotificationCallback(title, body, href, messageId);

        // Dispatch event for the new InAppNotifier component to display a banner
        notificationEvents.dispatch({ title, body, href });

        if (payload.data?.type === 'CLUB_DATA_UPDATED' && payload.data.clubId) {
          clearClubCache(payload.data.clubId as string);
          // Show a toast for background data updates, as it's less critical than a booking notification
          toast({
            toastTitle: "Club Data Updated",
            toastDescription: `Information for a club has been updated in the background.`,
          });
        }
      });
      return unsubscribe;
    }
  }
  return null;
};

const isSameDay = (ts1: number, ts2: number): boolean => {
  const date1 = new Date(ts1);
  const date2 = new Date(ts2);
  return (
    date1.getFullYear() === date2.getFullYear() &&
    date1.getMonth() === date2.getMonth() &&
    date1.getDate() === date2.getDate()
  );
};

export const showNotificationPermissionReminder = (
  toast: ToastFn,
  ButtonComponent: React.ElementType
) => {
  if (typeof window === 'undefined' || typeof Notification === 'undefined' || Notification.permission === 'granted') {
    return;
  }

  const lastReminderTimestampStr = localStorage.getItem(LAST_NOTIFICATION_REMINDER_KEY);
  const now = Date.now();
  let shouldShowReminder = true;

  if (lastReminderTimestampStr) {
    const lastReminderTimestamp = parseInt(lastReminderTimestampStr, 10);
    if (!isNaN(lastReminderTimestamp) && isSameDay(lastReminderTimestamp, now)) {
      shouldShowReminder = false;
    }
  }

  if (shouldShowReminder) {
    const toastInstance = toast({
      toastTitle: (<div className="flex items-center"><Bell className="h-5 w-5 text-primary mr-2" /><span>Stay Updated!</span></div>),
      toastDescription: "Enable notifications for timely booking and club updates.",
      duration: 15000,
      toastAction: (
        <div className="flex flex-col sm:flex-row gap-2 mt-2 w-full">
          <ButtonComponent size="sm" onClick={async () => { toastInstance.dismiss(); await requestNotificationPermission(); localStorage.setItem(LAST_NOTIFICATION_REMINDER_KEY, now.toString()); }} className="w-full sm:w-auto"><Bell className="mr-2 h-4 w-4" /> Enable</ButtonComponent>
          <ButtonComponent size="sm" variant="outline" onClick={() => { toastInstance.dismiss(); localStorage.setItem(LAST_NOTIFICATION_REMINDER_KEY, now.toString()); }} className="w-full sm:w-auto">Maybe Later</ButtonComponent>
        </div>
      ),
      onDismiss: () => {
        if (!localStorage.getItem(LAST_NOTIFICATION_REMINDER_KEY) || !isSameDay(parseInt(localStorage.getItem(LAST_NOTIFICATION_REMINDER_KEY) || '0', 10), now)) {
          localStorage.setItem(LAST_NOTIFICATION_REMINDER_KEY, now.toString());
        }
      }
    });
  }
};<|MERGE_RESOLUTION|>--- conflicted
+++ resolved
@@ -10,11 +10,8 @@
 import { Bell } from 'lucide-react';
 import { clearClubCache } from '@/lib/cacheUtils';
 import { NOTIFICATION_STORAGE_PREFIX, LAST_NOTIFICATION_REMINDER_KEY } from '@/contexts/authHelpers/constants';
-<<<<<<< HEAD
+import { notificationEvents } from '@/lib/notificationEvents';
 import { CourtlyUser } from '@/contexts/AuthContext';
-=======
-import { notificationEvents } from '@/lib/notificationEvents';
->>>>>>> 675910d1
 
 const VAPID_KEY = process.env.NEXT_PUBLIC_FIREBASE_VAPID_KEY;
 
@@ -224,12 +221,8 @@
         const body = payload.notification?.body;
         const href = payload.data?.href;
         const messageId = payload.messageId;
-<<<<<<< HEAD
-
-=======
         
         // Add to the bell icon list in the header
->>>>>>> 675910d1
         addNotificationCallback(title, body, href, messageId);
 
         // Dispatch event for the new InAppNotifier component to display a banner
